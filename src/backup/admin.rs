use axum::{
	body::StreamBody,
	extract::{Multipart, State},
	http::header,
	response::IntoResponse,
	Json,
};
use tokio_util::io::ReaderStream;

use hex::{FromHex, FromHexError};
use serde_json::{json, Value};
use sp_core::{crypto::Ss58Codec, sr25519, Pair};
use std::io::{Read, Write};

<<<<<<< HEAD
use tracing::{debug, info};
=======
use std::fs::{remove_file, File};
>>>>>>> 474ba08f

use serde::{Deserialize, Serialize};
use sp_core::{crypto::PublicError, sr25519::Signature};

use crate::{chain::chain::get_current_block_number, servers::http_server::StateConfig};

use super::zipdir::{add_dir_zip, zip_extract};

<<<<<<< HEAD
const BACKUP_WHITELIST: [&str; 3] = [
	"5FsD8XDoCWPkpwKCnqj9SuP3E7GhkQWQwUSVoZJPoMcvKqWZ", // Mohsin
	"5CfFQLwchs3ujcysbFgVMhSVqC1NdXbGHfRvnRrToWthW5PW", // Prabhu
	"5CcqaTBwWvbB2MvmeteSDLVujL3oaFHtdf24pPVT3Xf8v7tC", // Amin
=======
use tracing::{debug, error, info};

const BACKUP_WHITELIST: [&str; 2] = [
	"5DAAnrj7VHTznn2AWBemMuyBwZWs6FNFjdyVXUeYum3PTXFy", // Dave
	"5G1AGcU2D8832LcRefKrPm8Zrob63vf6uQSzKGmhyV9DrzFs", // Test
>>>>>>> 474ba08f
];

// Validity time of Keyshare Data
#[derive(Serialize, Deserialize, Clone, Debug, PartialEq)]
pub struct AuthenticationToken {
	pub block_number: u32,
	pub block_validation: u32,
}

<<<<<<< HEAD
/* ----------------------------------
AUTHENTICATION TOKEN IMPLEMENTATION
----------------------------------*/

// Retrieving the stored Keyshare

impl AuthenticationToken {
	pub async fn is_valid(&self) -> bool {
		let last_block_number = get_current_block_number().await;
		(last_block_number > self.block_number - 3) // for finalization delay
			&& (last_block_number < self.block_number + self.block_validation + 3)
	}
}

/* *************************************
		 VERIFICATIONFUNCTIONS
**************************************** */

fn verify_account_id(account_id: &str) -> bool {
	BACKUP_WHITELIST.contains(&account_id)
}

fn get_public_key(account_id: &str) -> sr25519::Public {
	let pk = sr25519::Public::from_ss58check(account_id).expect("Invalid AccountID"); // TODO: manage expect()
	log::debug!("Public Key = {}", pk);
	pk
}

fn get_signature(signature: String) -> sr25519::Signature {
	let stripped = match signature.strip_prefix("0x") {
		Some(sig) => sig,
		None => signature.as_str(),
	};

	let sig_bytes = <[u8; 64]>::from_hex(stripped).unwrap(); // TODO: manage unwrap()
	let sig = sr25519::Signature::from_raw(sig_bytes);
	log::debug!("sig = {:#?}", sig);
	sig
}

fn verify_signature(account_id: &str, signature: String, message: &[u8]) -> bool {
	let account_pubkey = get_public_key(account_id);

	sr25519::Pair::verify(&get_signature(signature), message, &account_pubkey)
}

=======
>>>>>>> 474ba08f
/* *************************************
		 BULK DATA STRUCTURES
**************************************** */

/// Fetch Bulk Data
#[derive(Serialize, Deserialize)]
pub struct FetchBulkPacket {
	admin_address: String,
	auth_token: AuthenticationToken,
	signature: String,
}

/// Fetch Bulk Response
#[derive(Serialize)]
pub struct FetchBulkResponse {
	data: String,
	signature: String,
}

/// Store Bulk Data
#[derive(Serialize, Deserialize, Clone)]
pub struct StoreBulkData {
	auth_token: AuthenticationToken,
	data: Vec<u8>,
}

/// Store Bulk Packet
#[derive(Serialize, Deserialize)]
pub struct StoreBulkPacket {
	admin_address: String,
	data: StoreBulkData,
	signature: String,
}

/* ******************************
	REQUEST DATA STRUCTURES
****************************** */

/// Backup Error
#[derive(Debug)]
pub enum BackupError {
	UnAuthorizedSigner,
	InvalidSignature,
}

/// Backup Request Packet
#[derive(Serialize, Deserialize, Clone)]
pub struct BackupRequestData {
	nfts: Vec<String>,
	signer_address: String,
}

/// Backup Request Packet
#[derive(Deserialize, Clone)]
pub struct BackupRequest {
	data: BackupRequestData,
	signature: String,
}

/// Backup Response Packet
#[derive(Serialize)]
pub struct BackupResponse {
	status: String,
	data: BTreeMap<String, [String; 2]>,
}

/// Backup Bulk Packet
#[derive(Serialize, Deserialize, Clone, PartialEq)]
pub struct StoreRequestData {
	nfts: BTreeMap<String, [String; 2]>,
	signer_address: String,
}

/// Backup Bulk Packet
#[derive(Deserialize, Clone, PartialEq)]
pub struct StoreRequest {
	data: StoreRequestData,
	signature: String,
}

/// Backup Bulk Packet
#[derive(Serialize)]
pub struct StoreResponse {
	status: String,
}
/* ----------------------------------
AUTHENTICATION TOKEN IMPLEMENTATION
----------------------------------*/

/// Retrieving the stored Keyshare
impl AuthenticationToken {
	pub async fn is_valid(self) -> bool {
		let last_block_number = get_current_block_number().await;
		(last_block_number > self.block_number - 3) // for finalization delay
			&& (last_block_number < self.block_number + self.block_validation + 3)
	}
}

/* *************************************
		 VERIFICATION FUNCTIONS
**************************************** */

/// Verifies the signature of the backup data
/// # Arguments
/// * `account_id` - Account ID
/// * `signature` - Signature
/// * `data` - Data
/// # Returns
/// * `Result<bool, PublicError>` - Result
/// # Example
/// ```
/// verify_signature(account_id, signature, data)
/// ```
/// # Errors
/// * `PublicError` - If the account ID is not a valid SS58 string
fn verify_account_id(account_id: &str) -> bool {
	BACKUP_WHITELIST.contains(&account_id)
}

/// Verifies the signature of the backup data
/// # Arguments
/// * `account_id` - Account ID
/// * `signature` - Signature
/// * `data` - Data
/// # Returns
/// * `Result<bool, PublicError>` - Result
/// # Example
/// ```
/// verify_signature(account_id, signature, data)
/// ```
/// # Errors
/// * `PublicError` - If the account ID is not a valid SS58 string
/// * `FromHexError` - If the signature is not a valid hex string
/// * `PublicError` - If the signature is not a valid signature
fn get_public_key(account_id: &str) -> Result<sr25519::Public, PublicError> {
	let pk: Result<sr25519::Public, PublicError> = sr25519::Public::from_ss58check(account_id)
		.map_err(|err: PublicError| {
			debug!("Error constructing public key {:?}", err);
			err
		});

	pk
}

/// Converts the signature to a Signature type
/// # Arguments
/// * `signature` - Signature
/// # Returns
/// * `Result<Signature, FromHexError>` - Signature
/// # Example
/// ```
/// get_signature(signature)
/// ```
/// # Errors
/// * `FromHexError` - If the signature is not a valid hex string
fn get_signature(signature: String) -> Result<Signature, FromHexError> {
	let stripped = match signature.strip_prefix("0x") {
		Some(sig) => sig,
		None => signature.as_str(),
	};

	match <[u8; 64]>::from_hex(stripped) {
		Ok(s) => {
			let sig = sr25519::Signature::from_raw(s);
			debug!("Signature :- {:?}", sig);
			Ok(sig)
		},
		Err(err) => Err(err),
	}
}

/// Verifies the signature of the message
/// # Arguments
/// * `account_id` - Account ID
/// * `signature` - Signature
/// * `message` - Message
/// # Returns
/// * `bool` - True if the signature is valid
/// # Example
/// ```
/// verify_signature(account_id, signature, message)
/// ```
fn verify_signature(account_id: &str, signature: String, message: &[u8]) -> bool {
	match get_public_key(account_id) {
		Ok(pk) => match get_signature(signature) {
			Ok(val) => sr25519::Pair::verify(&val, message, &pk),
			Err(err) => {
				debug!("Error generating pair {:?}", err);
				false
			},
		},
		Err(_) => false,
	}
}

/// Backup Key Shares
/// This function is used to backup the key shares of the validators
/// # Arguments
/// * `state` - StateConfig
/// * `backup_request` - BackupRequest
/// # Returns
/// * `Json` - BackupResponse
/// # Example
/// ```
/// backup_key_shares(state, backup_request)
/// ```
#[axum::debug_handler]
pub async fn backup_fetch_bulk(
	State(state): State<StateConfig>,
	Json(backup_request): Json<FetchBulkPacket>,
) -> impl IntoResponse {
	debug!("3-15 API : backup fetch bulk");

	if !verify_account_id(&backup_request.admin_address) {
		info!("Error backup key shares : Invalid admin : {}", backup_request.admin_address);

<<<<<<< HEAD
		return "Error backup keyshares : Invalid admin".into_response()
=======
		return get_json_response("Error backup key shares : Invalid admin".to_string(), Vec::new())
>>>>>>> 474ba08f
	}

	let message = match serde_json::to_vec(&backup_request.auth_token) {
		Ok(token) => token,
		Err(e) => {
			error!("Error serializing auth token: {}", e);
			// for now, return an empty Vec<u8>
			Vec::new()
		},
	};

	if verify_signature(
		&backup_request.admin_address,
		backup_request.signature.clone(),
		message.as_slice(),
	) {
		if backup_request.auth_token.is_valid().await {
			let backup_file = state.seal_path.to_owned() + "backup.zip";
			// remove previously generated backup
			if std::path::Path::new(&backup_file).exists() {
				std::fs::remove_file(backup_file.clone()).unwrap();
			}
			// create new backup
			add_dir_zip(&state.seal_path.clone(), &backup_file);

<<<<<<< HEAD
			// `File` implements `AsyncRead`
			let file = match tokio::fs::File::open(backup_file).await {
				Ok(file) => file,
				Err(err) => return format!("Backup File not found: {}", err).into_response(),
			};
			// convert the `AsyncRead` into a `Stream`
			let stream = ReaderStream::new(file);
			// convert the `Stream` into an `axum::body::HttpBody`
			let body = StreamBody::new(stream);

			let headers = [
				(header::CONTENT_TYPE, "text/toml; charset=utf-8"),
				(header::CONTENT_DISPOSITION, "attachment; filename=\"Backup.zip\""),
			];

			(headers, body).into_response()
		} else {
			"Authentication Token Expired".to_string().into_response()
		}
	} else {
		"Invalid Signature".to_string().into_response()
=======
			let mut data = Vec::<u8>::new();

			let mut file = match File::open(&backup_file) {
				Ok(file) => file,
				Err(err) => {
					error!("Error opening file {:?}", err);
					return get_json_response(
						format!("Error opening file: {:?}", err).to_string(),
						Vec::new(),
					)
				},
			};
			if let Err(err) = file.read_to_end(&mut data) {
				error!("Error reading file {:?}", err);
				return get_json_response(
					format!("Error reading file: {:?}", err).to_string(),
					Vec::new(),
				)
			}

			if let Err(err) = remove_file(&backup_file) {
				error!("Error deleting file {:?}", err);
				return get_json_response(
					format!("Error deleting file: {:?}", err).to_string(),
					Vec::new(),
				)
			}

			// TODO: manage big packet transfer
			get_json_response("Successfully request".to_string(), data)
		} else {
			get_json_response("Authentication Token Expired".to_string(), Vec::new())
		}
	} else {
		get_json_response("Invalid signature".to_string(), Vec::new())
>>>>>>> 474ba08f
	}
}

/// Returns Json Response
/// # Arguments
/// * `status` - Status of the request
/// * `data` - Data to be returned
/// # Returns
/// * `Json<Value>` - Json response
/// # Example
/// ```
/// get_json_response("Successfull request".to_string(), data)
/// ```
fn get_json_response(status: String, data: Vec<u8>) -> Json<Value> {
	Json(json!({
		"status": status,
		"data": data,
	}))
}

/* ******************************
 BULK PUSH KEY_SHARES TO THIS ENCLAVE
********************************* */
/// Backup Key Shares
/// This function is used to backup the key shares of the validators
/// # Arguments
/// * `state` - StateConfig
/// * `store_request` - StoreBulkPacket
/// # Returns
/// * `Json` - BackupResponse
/// # Example
/// ```
/// backup_key_shares(state, backup_request)
/// ```
#[axum::debug_handler]
pub async fn backup_push_bulk(
	State(state): State<StateConfig>,
	mut store_request: Multipart,
) -> impl IntoResponse {
	debug!("3-16 API : backup push bulk");
	info!("{:?}", store_request);

	while let Some(mut field) = store_request.next_field().await.unwrap() {
        let name = field.name().unwrap().to_string();
        let data = field.bytes().await.unwrap();

        println!("Length of `{}` is {:?}", name, data);
    }
/*
	if !verify_account_id(&store_request.admin_address.clone()) {
		info!("Error restore backup keyshares : Invalid admin : {}", store_request.admin_address);

		return Json(json! ({
			"status": "Error restore backup keyshares : Invalid admin",
		}))
	}

	let data = store_request.data.clone();

	let data_bytes = match serde_json::to_vec(&data) {
		Ok(bytes) => bytes,
		Err(e) => {
			debug!("Failed to serialize data: {:?}", e);
			Vec::new()
		},
	};

	if verify_signature(&store_request.admin_address, store_request.signature.clone(), &data_bytes)
	{
		if store_request.data.auth_token.is_valid().await {
			let backup_file = state.seal_path.to_owned() + "backup.zip";

			let mut zipfile = std::fs::File::open(backup_file.clone()).unwrap();
			zipfile.write_all(&data_bytes).unwrap();

			zip_extract(&backup_file, &state.seal_path);

			remove_file(backup_file).unwrap();

			// TODO : manage big packet transfer
			Json(json! ({
<<<<<<< HEAD
				"status": "Successfull request",
=======
				"status": "Successfully request",
>>>>>>> 474ba08f
			}))
		} else {
			Json(json! ({
				"status": "Authentication Token Expired",
				"data": [],
			}))
		}
	} else {
		Json(json! ({
			"status": "Invalid signature",
			"data": [],
		}))
	}
*/
}

/* **********************
		 TEST
********************** */

#[cfg(test)]
mod test {
	use super::*;

	#[tokio::test]
	async fn bulk_fetch_test() {
		let admin_keypair = sr25519::Pair::from_phrase(
			"hockey fine lawn number explain bench twenty blue range cover egg sibling",
			None,
		)
		.unwrap()
		.0;

		let auth = AuthenticationToken { block_number: 300000, block_validation: 1000000 };
		let auth_bytes = serde_json::to_vec(&auth).unwrap();
		let sig = admin_keypair.sign(&auth_bytes);
		let sig_str = serde_json::to_string(&sig).unwrap();

		let _request = FetchBulkPacket {
			admin_address: admin_keypair.public().to_string(),
			auth_token: auth,
			signature: sig_str,
		};
	}

	#[tokio::test]
	async fn bulk_restore_test() {
		let admin_keypair = sr25519::Pair::from_phrase(
			"hockey fine lawn number explain bench twenty blue range cover egg sibling",
			None,
		)
		.unwrap()
		.0;

		let zipdata = "fake_zip_data".as_bytes();
		let auth = AuthenticationToken { block_number: 300000, block_validation: 1000000 };
		let data = StoreBulkData { auth_token: auth.clone(), data: zipdata.to_vec() };
		let auth_str = serde_json::to_vec(&auth).unwrap();
		let sig = admin_keypair.sign(&auth_str);
		let sig_str = serde_json::to_string(&sig).unwrap();

		let _request = StoreBulkPacket {
			admin_address: admin_keypair.public().to_string(),
			data,
			signature: sig_str,
		};
	}

	#[tokio::test]
	async fn fetch_bulk_test() {
		let admin = sr25519::Pair::from_phrase(
			"hockey fine lawn number explain bench twenty blue range cover egg sibling",
			None,
		)
		.unwrap()
		.0;

		let admin_address = admin.public().to_ss58check();
		let auth = AuthenticationToken { block_number: 1000, block_validation: 10000000 };
		let auth_str = serde_json::to_string(&auth).unwrap();
		let signature = admin.sign(auth_str.as_bytes());

		let packet = FetchBulkPacket {
			admin_address,
			auth_token: auth,
			signature: format!("{}{:?}", "0x", signature),
		};

		println!("FetchBulkPacket = {}\n", serde_json::to_string_pretty(&packet).unwrap());
	}

	#[test]
	fn test_get_signature_valid() {
		let input  = "0xb7255023814e304b72bc880cc993d5c654ce060db0c3f0772b453714c760521962943747af605a90d0503812c6a62c5c1080cbf377095551af0c168a8c724da8".to_string();
		let expected = Signature(<[u8; 64]>::from_hex(input.strip_prefix("0x").unwrap()).unwrap());
		let results = get_signature(input).unwrap();
		assert_eq!(results, expected);
	}

	#[test]
	fn test_get_public_key_valid() {
		let account = "5DAENKLsmj9FbfxgKuWn81smhKz9dZg75fveUFSUtqrr4CPn";
		let results = get_public_key(account).unwrap();
		assert_eq!(results, sr25519::Public::from_ss58check(account).unwrap());
	}
}<|MERGE_RESOLUTION|>--- conflicted
+++ resolved
@@ -10,13 +10,10 @@
 use hex::{FromHex, FromHexError};
 use serde_json::{json, Value};
 use sp_core::{crypto::Ss58Codec, sr25519, Pair};
-use std::io::{Read, Write};
-
-<<<<<<< HEAD
-use tracing::{debug, info};
-=======
+use std::{io::{Read, Write}, collections::BTreeMap};
+
+use tracing::{debug, info, error};
 use std::fs::{remove_file, File};
->>>>>>> 474ba08f
 
 use serde::{Deserialize, Serialize};
 use sp_core::{crypto::PublicError, sr25519::Signature};
@@ -25,18 +22,10 @@
 
 use super::zipdir::{add_dir_zip, zip_extract};
 
-<<<<<<< HEAD
 const BACKUP_WHITELIST: [&str; 3] = [
 	"5FsD8XDoCWPkpwKCnqj9SuP3E7GhkQWQwUSVoZJPoMcvKqWZ", // Mohsin
 	"5CfFQLwchs3ujcysbFgVMhSVqC1NdXbGHfRvnRrToWthW5PW", // Prabhu
 	"5CcqaTBwWvbB2MvmeteSDLVujL3oaFHtdf24pPVT3Xf8v7tC", // Amin
-=======
-use tracing::{debug, error, info};
-
-const BACKUP_WHITELIST: [&str; 2] = [
-	"5DAAnrj7VHTznn2AWBemMuyBwZWs6FNFjdyVXUeYum3PTXFy", // Dave
-	"5G1AGcU2D8832LcRefKrPm8Zrob63vf6uQSzKGmhyV9DrzFs", // Test
->>>>>>> 474ba08f
 ];
 
 // Validity time of Keyshare Data
@@ -46,55 +35,6 @@
 	pub block_validation: u32,
 }
 
-<<<<<<< HEAD
-/* ----------------------------------
-AUTHENTICATION TOKEN IMPLEMENTATION
-----------------------------------*/
-
-// Retrieving the stored Keyshare
-
-impl AuthenticationToken {
-	pub async fn is_valid(&self) -> bool {
-		let last_block_number = get_current_block_number().await;
-		(last_block_number > self.block_number - 3) // for finalization delay
-			&& (last_block_number < self.block_number + self.block_validation + 3)
-	}
-}
-
-/* *************************************
-		 VERIFICATIONFUNCTIONS
-**************************************** */
-
-fn verify_account_id(account_id: &str) -> bool {
-	BACKUP_WHITELIST.contains(&account_id)
-}
-
-fn get_public_key(account_id: &str) -> sr25519::Public {
-	let pk = sr25519::Public::from_ss58check(account_id).expect("Invalid AccountID"); // TODO: manage expect()
-	log::debug!("Public Key = {}", pk);
-	pk
-}
-
-fn get_signature(signature: String) -> sr25519::Signature {
-	let stripped = match signature.strip_prefix("0x") {
-		Some(sig) => sig,
-		None => signature.as_str(),
-	};
-
-	let sig_bytes = <[u8; 64]>::from_hex(stripped).unwrap(); // TODO: manage unwrap()
-	let sig = sr25519::Signature::from_raw(sig_bytes);
-	log::debug!("sig = {:#?}", sig);
-	sig
-}
-
-fn verify_signature(account_id: &str, signature: String, message: &[u8]) -> bool {
-	let account_pubkey = get_public_key(account_id);
-
-	sr25519::Pair::verify(&get_signature(signature), message, &account_pubkey)
-}
-
-=======
->>>>>>> 474ba08f
 /* *************************************
 		 BULK DATA STRUCTURES
 **************************************** */
@@ -186,7 +126,7 @@
 
 /// Retrieving the stored Keyshare
 impl AuthenticationToken {
-	pub async fn is_valid(self) -> bool {
+	pub async fn is_valid(&self) -> bool {
 		let last_block_number = get_current_block_number().await;
 		(last_block_number > self.block_number - 3) // for finalization delay
 			&& (last_block_number < self.block_number + self.block_validation + 3)
@@ -311,11 +251,7 @@
 	if !verify_account_id(&backup_request.admin_address) {
 		info!("Error backup key shares : Invalid admin : {}", backup_request.admin_address);
 
-<<<<<<< HEAD
-		return "Error backup keyshares : Invalid admin".into_response()
-=======
-		return get_json_response("Error backup key shares : Invalid admin".to_string(), Vec::new())
->>>>>>> 474ba08f
+		return "Error backup key shares : Invalid admin".to_string().into_response()
 	}
 
 	let message = match serde_json::to_vec(&backup_request.auth_token) {
@@ -341,7 +277,6 @@
 			// create new backup
 			add_dir_zip(&state.seal_path.clone(), &backup_file);
 
-<<<<<<< HEAD
 			// `File` implements `AsyncRead`
 			let file = match tokio::fs::File::open(backup_file).await {
 				Ok(file) => file,
@@ -363,43 +298,6 @@
 		}
 	} else {
 		"Invalid Signature".to_string().into_response()
-=======
-			let mut data = Vec::<u8>::new();
-
-			let mut file = match File::open(&backup_file) {
-				Ok(file) => file,
-				Err(err) => {
-					error!("Error opening file {:?}", err);
-					return get_json_response(
-						format!("Error opening file: {:?}", err).to_string(),
-						Vec::new(),
-					)
-				},
-			};
-			if let Err(err) = file.read_to_end(&mut data) {
-				error!("Error reading file {:?}", err);
-				return get_json_response(
-					format!("Error reading file: {:?}", err).to_string(),
-					Vec::new(),
-				)
-			}
-
-			if let Err(err) = remove_file(&backup_file) {
-				error!("Error deleting file {:?}", err);
-				return get_json_response(
-					format!("Error deleting file: {:?}", err).to_string(),
-					Vec::new(),
-				)
-			}
-
-			// TODO: manage big packet transfer
-			get_json_response("Successfully request".to_string(), data)
-		} else {
-			get_json_response("Authentication Token Expired".to_string(), Vec::new())
-		}
-	} else {
-		get_json_response("Invalid signature".to_string(), Vec::new())
->>>>>>> 474ba08f
 	}
 }
 
@@ -481,11 +379,7 @@
 
 			// TODO : manage big packet transfer
 			Json(json! ({
-<<<<<<< HEAD
 				"status": "Successfull request",
-=======
-				"status": "Successfully request",
->>>>>>> 474ba08f
 			}))
 		} else {
 			Json(json! ({
