use axum::{extract::State, response::IntoResponse, Json};

use hex::{FromHex, FromHexError};
use serde_json::json;
use sp_core::{crypto::Ss58Codec, sr25519, Pair};
use std::{
	collections::BTreeMap,
	io::{Read, Write},
};

<<<<<<< HEAD
=======
use tracing::{info, debug};
>>>>>>> 331735cc

use serde::{Deserialize, Serialize};
use sp_core::crypto::PublicError;
use sp_core::ecdsa::Public;
use sp_core::sr25519::Signature;

use crate::{
	chain::{chain::get_current_block_number, log::*},
	servers::http_server::StateConfig,
};

use super::zipdir::{add_dir_zip, zip_extract};

use tracing::{debug, info, warn};

const BACKUP_WHITELIST: [&str; 2] = [
	"5DAAnrj7VHTznn2AWBemMuyBwZWs6FNFjdyVXUeYum3PTXFy", // Dave
	"5G1AGcU2D8832LcRefKrPm8Zrob63vf6uQSzKGmhyV9DrzFs", // Test
];

// Validity time of Keyshare Data
#[derive(Serialize, Deserialize, Clone, Debug, PartialEq)]
pub struct AuthenticationToken {
	pub block_number: u32,
	pub block_validation: u32,
}

/* ----------------------------------
AUTHENTICATION TOKEN IMPLEMENTATION
----------------------------------*/

// Retrieving the stored Keyshare

impl AuthenticationToken {
	pub async fn is_valid(self) -> bool {
		let last_block_number = get_current_block_number().await;
		(last_block_number > self.block_number - 3) // for finalization delay
			&& (last_block_number < self.block_number + self.block_validation + 3)
	}
}

/* *************************************
		 VERIFICATIONFUNCTIONS
**************************************** */

fn verify_account_id(account_id: &str) -> bool {
	BACKUP_WHITELIST.contains(&account_id)
}

fn get_public_key(account_id: &str) -> Result<sr25519::Public, PublicError> {
	let pk: Result<sr25519::Public, PublicError> = sr25519::Public::from_ss58check(account_id).or_else(|err: PublicError| {

		debug!("Error constructing public key {:?}", err);
		Err(err)
	});

	pk
}

/// Returns Signature or else a HexError
fn get_signature(signature: String) -> Result<Signature, FromHexError> {
	let stripped = match signature.strip_prefix("0x") {
		Some(sig) => sig,
		None => signature.as_str(),
	};

	let sb = match <[u8; 64]>::from_hex(stripped) {
		Ok(s) => {
			let sig = sr25519::Signature::from_raw(s);
			debug!("Signature :- {:?}", sig);
			Ok(sig)
		}
		Err(err) => Err(err),
	};
	sb
}

/// Verify Signature generated for a payload
fn verify_signature(account_id: &str, signature: String, message: &[u8]) -> bool {
	match get_public_key(account_id) {
		Ok(pk) => match get_signature(signature) {
			Ok(val) => sr25519::Pair::verify(&val, message, &pk),
			Err(err) => {
				debug!("Error generating pair {:?}", err);
				false
			}
		},
		Err(_) => false
	}
}

/* *************************************
		 BULK DATA STRUCTURES
**************************************** */

#[derive(Serialize, Deserialize)]
pub struct FetchBulkPacket {
	admin_address: String,
	auth_token: AuthenticationToken,
	signature: String,
}

#[derive(Serialize)]
pub struct FetchBulkResponse {
	data: String,
	signature: String,
}

#[derive(Serialize, Deserialize, Clone)]
pub struct StoreBulkData {
	auth_token: AuthenticationToken,
	data: Vec<u8>,
}

#[derive(Serialize, Deserialize)]
pub struct StoreBulkPacket {
	admin_address: String,
	data: StoreBulkData,
	signature: String,
}

/* *************************************
 BULK RETRIEVE THEKEYSHARES FROM ENCLAVE
**************************************** */
#[axum::debug_handler]
pub async fn backup_fetch_bulk(
	State(state): State<StateConfig>,
	Json(backup_request): Json<FetchBulkPacket>,
) -> impl IntoResponse {
	debug!("3-15 API : backup fetch bulk");

	if !verify_account_id(&backup_request.admin_address) {
		info!("Error backup keyshares : Invalid admin : {}", backup_request.admin_address);

		return Json(json! ({
			"status": "Error backup keyshares : Invalid admin",
			"data": [],
		}))
	}

	if verify_signature(
		&backup_request.admin_address,
		backup_request.signature.clone(),
		&serde_json::to_vec(&backup_request.auth_token).unwrap(),
	) {
		if backup_request.auth_token.is_valid().await {
			let backup_file = state.seal_path.to_owned() + "backup.zip";
			add_dir_zip(&state.seal_path.clone(), &backup_file);

			let mut file = std::fs::File::open(backup_file.clone()).unwrap(); // TODO : manage unwrap
			let mut data = Vec::<u8>::new();
			file.read_to_end(&mut data).unwrap(); // TODO : manage unwrap

			std::fs::remove_file(backup_file).unwrap();

			// TODO : manage big packet transfer
			return Json(json! ({
				"status": "Successfull request",
				"data": data,
			}))
		} else {
			return Json(json! ({
				"status": "Authentication Token Expired",
				"data": [],
			}))
		}
	} else {
		return Json(json! ({
			"status": "Invalid signature",
			"data": [],
		}))
	}
}

/* ******************************
 BULK PUSH KEYSHARES TO THIS ENCLAVE
********************************* */
#[axum::debug_handler]
pub async fn backup_push_bulk(
	State(state): State<StateConfig>,
	Json(store_request): Json<StoreBulkPacket>,
) -> impl IntoResponse {
	debug!("3-16 API : backup push bulk");

	if !verify_account_id(&store_request.admin_address.clone()) {
		info!("Error restore backup keyshares : Invalid admin : {}", store_request.admin_address);

		return Json(json! ({
			"status": "Error restore backup keyshares : Invalid admin",
		}))
	}

	let data = store_request.data.clone();
	let data_bytes = serde_json::to_vec(&data).unwrap();

	if verify_signature(&store_request.admin_address, store_request.signature.clone(), &data_bytes)
	{
		if store_request.data.auth_token.is_valid().await {
			let backup_file = state.seal_path.to_owned() + "backup.zip";

			let mut zipfile = std::fs::File::open(backup_file.clone()).unwrap();
			zipfile.write_all(&data_bytes).unwrap();

			zip_extract(&backup_file, &state.seal_path);

			std::fs::remove_file(backup_file).unwrap();

			// TODO : manage big packet transfer
			return Json(json! ({
				"status": "Successfull request",
			}))
		} else {
			return Json(json! ({
				"status": "Authentication Token Expired",
				"data": [],
			}))
		}
	} else {
		return Json(json! ({
			"status": "Invalid signature",
			"data": [],
		}))
	}
}

<<<<<<< HEAD
/* ******************************
	REQUEST DATA STRUCTURES
****************************** */

#[derive(Debug)]
pub enum BackupError {
	UnAuthorizedSigner,
	InvalidSignature,
}

// -------- Backup -------
#[derive(Serialize, Deserialize, Clone)]
pub struct BackupRequestData {
	nfts: Vec<String>,
	signer_address: String,
}

#[derive(Deserialize, Clone)]
pub struct BackupRequest {
	data: BackupRequestData,
	signature: String,
}

#[derive(Serialize)]
pub struct BackupResponse {
	status: String,
	data: BTreeMap<String, [String; 2]>,
}

// -------- Store -------

#[derive(Serialize, Deserialize, Clone, PartialEq)]
pub struct StoreRequestData {
	nfts: BTreeMap<String, [String; 2]>,
	signer_address: String,
}

#[derive(Deserialize, Clone, PartialEq)]
pub struct StoreRequest {
	data: StoreRequestData,
	signature: String,
}

#[derive(Serialize)]
pub struct StoreResponse {
	status: String,
}

/* ******************************
 RETRIEVE KEYSHARES FROM THIS ENCLAVE
****************************** */

#[debug_handler]
pub async fn backup_fetch_keyshares(
	State(state): State<StateConfig>,
	backup_request: String,
) -> impl IntoResponse {
	let parsed_request: BackupRequest = match serde_json::from_str(&backup_request) {
		Ok(preq) => preq,
		Err(e) => {
			info!(
				"Error backup keyshares : Can not deserialize the backup request : {}",
				backup_request
			);

			return (
				StatusCode::OK,
				Json(BackupResponse {
					status: "Error can not deserialize the request : ".to_string() + &e.to_string(),
					data: BTreeMap::new(),
				}),
			)
		},
	};

	let verified_req = parsed_request.verify_request();

	match verified_req {
		Ok(_) => {
			let mut backup_response_data: BTreeMap<String, [String; 2]> = BTreeMap::new();

			for nft_id in parsed_request.data.nfts {
				let file_path = state.seal_path.to_owned() + &nft_id + ".keyshare";
				let log_path = state.seal_path.to_owned() +
					nft_id.split("_").collect::<Vec<&str>>()[1] +
					".log";

				if !std::path::Path::new(&file_path).is_file() {
					info!(
						"Error backup keyshares from TEE : file path does not exist, file_path : {}",
						file_path
					);
					return (
						StatusCode::UNPROCESSABLE_ENTITY,
						Json(BackupResponse {
							status: format!(
								"NFT_ID number {} does not exist on this enclave",
								nft_id
							),
							data: BTreeMap::new(),
						}),
					)
				}

				let mut logfile = std::fs::File::open(log_path).expect("can not open log file"); // TODO: manage expect()

				let mut secfile = match std::fs::File::open(file_path) {
					Ok(file) => file,
					Err(_) => {
						info!(
							"Error backup keyshares from TEE : nft_id does not exist, nft_id : {}",
							nft_id
						);

						return (
							StatusCode::UNPROCESSABLE_ENTITY,
							Json(BackupResponse {
								status: format!("Error retrieving keyshares from TEE : nft_id does not exist, nft_id : {}", nft_id ), 
								data: BTreeMap::new(),
							}),
						);
					},
				};

				let mut nft_keyshare = String::new();
				let mut nft_log = String::new();

				secfile.read_to_string(&mut nft_keyshare).unwrap(); // TODO: manage unwrap()
				logfile.read_to_string(&mut nft_log).unwrap(); // TODO: manage unwrap()

				backup_response_data.insert(nft_id.clone(), [nft_keyshare, nft_log]);

				info!(
					"Key-shares of {} retrieved by {}",
					nft_id, parsed_request.data.signer_address
				);
			}

			return (
				StatusCode::OK,
				Json(BackupResponse {
					status: "Successful".to_string(),
					data: backup_response_data,
				}),
			)
		},

		Err(err) =>
			return (
				StatusCode::OK,
				Json(BackupResponse {
					status: format!("Error Backup Request : {:?}", err),
					data: BTreeMap::new(),
				}),
			),
	}
}

/* *************************
 STORE SECRET TO ENCLAVE
************************* */

//pub async fn backup_push_keyshares(Json(received_data): Json<SecretPacket>) -> impl IntoResponse
#[debug_handler]
pub async fn backup_push_keyshares(
	State(state): State<StateConfig>,
	store_request: String,
) -> impl IntoResponse {
	let parsed_request: StoreRequest = match serde_json::from_str(&store_request) {
		Ok(preq) => preq,
		Err(e) => {
			info!(
				"Error restore keyshares : Can not deserialize the store request : {}",
				store_request
			);

			return (
				StatusCode::OK,
				Json(StoreResponse {
					status: "Error can not deserialize the request : ".to_string() + &e.to_string(),
				}),
			)
		},
	};

	let verified_req = parsed_request.verify_request();

	match verified_req {
		Ok(_) => {
			for (nft_id, [keyshare, viewlog]) in parsed_request.data.nfts {
				std::fs::create_dir_all(state.seal_path.clone()).unwrap(); // TODO: manage unwrap()
				let file_path = state.seal_path.to_owned() + &nft_id + ".keyshare"; // nft or capsule?
				let log_path = state.seal_path.to_owned() +
					&nft_id.split("_").collect::<Vec<&str>>()[1] +
					".log";

				if std::path::Path::new(file_path.as_str()).exists() {
					let message = format!(
						"Error storing keyshares to TEE : nft_id already exists, nft_id = {}",
						nft_id
					);

					warn!("{}", message);

					return (StatusCode::OK, Json(StoreResponse { status: message }))
				}

				let mut g = std::fs::File::create(log_path).unwrap(); // TODO: manage unwrap()
				let mut f = match std::fs::File::create(file_path) {
					Ok(file) => file,
					Err(err) => {
						let message = format!("Error storing keyshares to TEE : error in creating file on disk, nft_id = {}, Error = {:?}", nft_id, err);

						warn!("{}", message);

						return (StatusCode::OK, Json(StoreResponse { status: message }))
					},
				};

				g.write_all(viewlog.as_bytes()).unwrap(); // TODO: manage unwrap()
				f.write_all(keyshare.as_bytes()).unwrap(); // TODO: manage unwrap()

				debug!(
					"Key-share is successfully stored to TEE, nft_id = {} by admin = {}",
					nft_id,
					parsed_request.data.signer_address
				);
			}

			log::info!(
				"All keyshares are successfully stored to TEE by admin = {}",
				parsed_request.data.signer_address
			);

			return (
				StatusCode::OK,
				Json(StoreResponse {
					status: "All keyshares are successfully stored to TEE".to_string(),
				}),
			)
		},

		Err(err) => {
			let message = format!("Error storing keyshares to TEE : {:?}", err);
			warn!("{}", message);

			return (StatusCode::OK, Json(StoreResponse { status: message }))
		},
	}
}

=======
>>>>>>> 331735cc
/* **********************
		 TEST
********************** */

#[cfg(test)]
mod test {
	use hex::FromHexError;
	use tokio_test::assert_err;
	use super::*;

	#[tokio::test]
	async fn bulk_fetch_test() {
		let admin_keypair = sr25519::Pair::from_phrase(
			"hockey fine lawn number explain bench twenty blue range cover egg sibling",
			None,
		)
		.unwrap()
		.0;

		let auth = AuthenticationToken { block_number: 300000, block_validation: 1000000 };
		let auth_bytes = serde_json::to_vec(&auth).unwrap();
		let sig = admin_keypair.sign(&auth_bytes);
		let sig_str = serde_json::to_string(&sig).unwrap();

		let request = FetchBulkPacket {
			admin_address: admin_keypair.public().to_string(),
			auth_token: auth,
			signature: sig_str,
		};
	}

	#[tokio::test]
	async fn bulk_restore_test() {
		let admin_keypair = sr25519::Pair::from_phrase(
			"hockey fine lawn number explain bench twenty blue range cover egg sibling",
			None,
		)
		.unwrap()
		.0;

		let zipdata = "fake_zip_data".as_bytes();
		let auth = AuthenticationToken { block_number: 300000, block_validation: 1000000 };
		let data = StoreBulkData { auth_token: auth.clone(), data: zipdata.to_vec() };
		let auth_str = serde_json::to_vec(&auth).unwrap();
		let sig = admin_keypair.sign(&auth_str);
		let sig_str = serde_json::to_string(&sig).unwrap();

		let request = StoreBulkPacket {
			admin_address: admin_keypair.public().to_string(),
			data,
			signature: sig_str,
		};
	}

	#[tokio::test]
	async fn fetch_bulk_test() {
		let admin = sr25519::Pair::from_phrase(
			"steel announce garden guilt direct give morning gadget milk census poem faith",
			None,
		)
		.unwrap()
		.0;

		let admin_address = admin.public().to_ss58check();
		let auth = AuthenticationToken { block_number: 1000, block_validation: 10000000 };
		let auth_str = serde_json::to_string(&auth).unwrap();
		let signature = admin.sign(auth_str.as_bytes());

		let packet = FetchBulkPacket {
			admin_address: admin_address.to_string(),
			auth_token: auth,
			signature: format!("{}{:?}", "0x", signature),
		};

		println!("FetchBulkPacket = {}\n", serde_json::to_string_pretty(&packet).unwrap());
	}

	#[test]
	fn test_get_signature_valid() {
		let input  = "0xb7255023814e304b72bc880cc993d5c654ce060db0c3f0772b453714c760521962943747af605a90d0503812c6a62c5c1080cbf377095551af0c168a8c724da8".to_string();
		let expected = Signature(<[u8; 64]>::from_hex(input.strip_prefix("0x").unwrap()).unwrap());
		let results = get_signature(input).unwrap();
		assert_eq!(results, expected);
	}

	#[test]
	fn test_get_public_key_valid() {
		let account = "5DAENKLsmj9FbfxgKuWn81smhKz9dZg75fveUFSUtqrr4CPn";
		let results = get_public_key(account).unwrap();
		assert_eq!(results, sp_core::sr25519::Public::from_ss58check(&account).unwrap());
	}
}<|MERGE_RESOLUTION|>--- conflicted
+++ resolved
@@ -7,11 +7,6 @@
 	collections::BTreeMap,
 	io::{Read, Write},
 };
-
-<<<<<<< HEAD
-=======
-use tracing::{info, debug};
->>>>>>> 331735cc
 
 use serde::{Deserialize, Serialize};
 use sp_core::crypto::PublicError;
@@ -237,7 +232,6 @@
 	}
 }
 
-<<<<<<< HEAD
 /* ******************************
 	REQUEST DATA STRUCTURES
 ****************************** */
@@ -290,207 +284,205 @@
  RETRIEVE KEYSHARES FROM THIS ENCLAVE
 ****************************** */
 
-#[debug_handler]
-pub async fn backup_fetch_keyshares(
-	State(state): State<StateConfig>,
-	backup_request: String,
-) -> impl IntoResponse {
-	let parsed_request: BackupRequest = match serde_json::from_str(&backup_request) {
-		Ok(preq) => preq,
-		Err(e) => {
-			info!(
-				"Error backup keyshares : Can not deserialize the backup request : {}",
-				backup_request
-			);
-
-			return (
-				StatusCode::OK,
-				Json(BackupResponse {
-					status: "Error can not deserialize the request : ".to_string() + &e.to_string(),
-					data: BTreeMap::new(),
-				}),
-			)
-		},
-	};
-
-	let verified_req = parsed_request.verify_request();
-
-	match verified_req {
-		Ok(_) => {
-			let mut backup_response_data: BTreeMap<String, [String; 2]> = BTreeMap::new();
-
-			for nft_id in parsed_request.data.nfts {
-				let file_path = state.seal_path.to_owned() + &nft_id + ".keyshare";
-				let log_path = state.seal_path.to_owned() +
-					nft_id.split("_").collect::<Vec<&str>>()[1] +
-					".log";
-
-				if !std::path::Path::new(&file_path).is_file() {
-					info!(
-						"Error backup keyshares from TEE : file path does not exist, file_path : {}",
-						file_path
-					);
-					return (
-						StatusCode::UNPROCESSABLE_ENTITY,
-						Json(BackupResponse {
-							status: format!(
-								"NFT_ID number {} does not exist on this enclave",
-								nft_id
-							),
-							data: BTreeMap::new(),
-						}),
-					)
-				}
-
-				let mut logfile = std::fs::File::open(log_path).expect("can not open log file"); // TODO: manage expect()
-
-				let mut secfile = match std::fs::File::open(file_path) {
-					Ok(file) => file,
-					Err(_) => {
-						info!(
-							"Error backup keyshares from TEE : nft_id does not exist, nft_id : {}",
-							nft_id
-						);
-
-						return (
-							StatusCode::UNPROCESSABLE_ENTITY,
-							Json(BackupResponse {
-								status: format!("Error retrieving keyshares from TEE : nft_id does not exist, nft_id : {}", nft_id ), 
-								data: BTreeMap::new(),
-							}),
-						);
-					},
-				};
-
-				let mut nft_keyshare = String::new();
-				let mut nft_log = String::new();
-
-				secfile.read_to_string(&mut nft_keyshare).unwrap(); // TODO: manage unwrap()
-				logfile.read_to_string(&mut nft_log).unwrap(); // TODO: manage unwrap()
-
-				backup_response_data.insert(nft_id.clone(), [nft_keyshare, nft_log]);
-
-				info!(
-					"Key-shares of {} retrieved by {}",
-					nft_id, parsed_request.data.signer_address
-				);
-			}
-
-			return (
-				StatusCode::OK,
-				Json(BackupResponse {
-					status: "Successful".to_string(),
-					data: backup_response_data,
-				}),
-			)
-		},
-
-		Err(err) =>
-			return (
-				StatusCode::OK,
-				Json(BackupResponse {
-					status: format!("Error Backup Request : {:?}", err),
-					data: BTreeMap::new(),
-				}),
-			),
-	}
-}
+// #[debug_handler]
+// pub async fn backup_fetch_keyshares(
+// 	State(state): State<StateConfig>,
+// 	backup_request: String,
+// ) -> impl IntoResponse {
+// 	let parsed_request: BackupRequest = match serde_json::from_str(&backup_request) {
+// 		Ok(preq) => preq,
+// 		Err(e) => {
+// 			info!(
+// 				"Error backup keyshares : Can not deserialize the backup request : {}",
+// 				backup_request
+// 			);
+
+// 			return (
+// 				StatusCode::OK,
+// 				Json(BackupResponse {
+// 					status: "Error can not deserialize the request : ".to_string() + &e.to_string(),
+// 					data: BTreeMap::new(),
+// 				}),
+// 			)
+// 		},
+// 	};
+
+// 	let verified_req = parsed_request.verify_request();
+
+// 	match verified_req {
+// 		Ok(_) => {
+// 			let mut backup_response_data: BTreeMap<String, [String; 2]> = BTreeMap::new();
+
+// 			for nft_id in parsed_request.data.nfts {
+// 				let file_path = state.seal_path.to_owned() + &nft_id + ".keyshare";
+// 				let log_path = state.seal_path.to_owned() +
+// 					nft_id.split("_").collect::<Vec<&str>>()[1] +
+// 					".log";
+
+// 				if !std::path::Path::new(&file_path).is_file() {
+// 					info!(
+// 						"Error backup keyshares from TEE : file path does not exist, file_path : {}",
+// 						file_path
+// 					);
+// 					return (
+// 						StatusCode::UNPROCESSABLE_ENTITY,
+// 						Json(BackupResponse {
+// 							status: format!(
+// 								"NFT_ID number {} does not exist on this enclave",
+// 								nft_id
+// 							),
+// 							data: BTreeMap::new(),
+// 						}),
+// 					)
+// 				}
+
+// 				let mut logfile = std::fs::File::open(log_path).expect("can not open log file"); // TODO: manage expect()
+
+// 				let mut secfile = match std::fs::File::open(file_path) {
+// 					Ok(file) => file,
+// 					Err(_) => {
+// 						info!(
+// 							"Error backup keyshares from TEE : nft_id does not exist, nft_id : {}",
+// 							nft_id
+// 						);
+
+// 						return (
+// 							StatusCode::UNPROCESSABLE_ENTITY,
+// 							Json(BackupResponse {
+// 								status: format!("Error retrieving keyshares from TEE : nft_id does not exist, nft_id : {}", nft_id ), 
+// 								data: BTreeMap::new(),
+// 							}),
+// 						);
+// 					},
+// 				};
+
+// 				let mut nft_keyshare = String::new();
+// 				let mut nft_log = String::new();
+
+// 				secfile.read_to_string(&mut nft_keyshare).unwrap(); // TODO: manage unwrap()
+// 				logfile.read_to_string(&mut nft_log).unwrap(); // TODO: manage unwrap()
+
+// 				backup_response_data.insert(nft_id.clone(), [nft_keyshare, nft_log]);
+
+// 				info!(
+// 					"Key-shares of {} retrieved by {}",
+// 					nft_id, parsed_request.data.signer_address
+// 				);
+// 			}
+
+// 			return (
+// 				StatusCode::OK,
+// 				Json(BackupResponse {
+// 					status: "Successful".to_string(),
+// 					data: backup_response_data,
+// 				}),
+// 			)
+// 		},
+
+// 		Err(err) =>
+// 			return (
+// 				StatusCode::OK,
+// 				Json(BackupResponse {
+// 					status: format!("Error Backup Request : {:?}", err),
+// 					data: BTreeMap::new(),
+// 				}),
+// 			),
+// 	}
+// }
 
 /* *************************
  STORE SECRET TO ENCLAVE
 ************************* */
 
-//pub async fn backup_push_keyshares(Json(received_data): Json<SecretPacket>) -> impl IntoResponse
-#[debug_handler]
-pub async fn backup_push_keyshares(
-	State(state): State<StateConfig>,
-	store_request: String,
-) -> impl IntoResponse {
-	let parsed_request: StoreRequest = match serde_json::from_str(&store_request) {
-		Ok(preq) => preq,
-		Err(e) => {
-			info!(
-				"Error restore keyshares : Can not deserialize the store request : {}",
-				store_request
-			);
-
-			return (
-				StatusCode::OK,
-				Json(StoreResponse {
-					status: "Error can not deserialize the request : ".to_string() + &e.to_string(),
-				}),
-			)
-		},
-	};
-
-	let verified_req = parsed_request.verify_request();
-
-	match verified_req {
-		Ok(_) => {
-			for (nft_id, [keyshare, viewlog]) in parsed_request.data.nfts {
-				std::fs::create_dir_all(state.seal_path.clone()).unwrap(); // TODO: manage unwrap()
-				let file_path = state.seal_path.to_owned() + &nft_id + ".keyshare"; // nft or capsule?
-				let log_path = state.seal_path.to_owned() +
-					&nft_id.split("_").collect::<Vec<&str>>()[1] +
-					".log";
-
-				if std::path::Path::new(file_path.as_str()).exists() {
-					let message = format!(
-						"Error storing keyshares to TEE : nft_id already exists, nft_id = {}",
-						nft_id
-					);
-
-					warn!("{}", message);
-
-					return (StatusCode::OK, Json(StoreResponse { status: message }))
-				}
-
-				let mut g = std::fs::File::create(log_path).unwrap(); // TODO: manage unwrap()
-				let mut f = match std::fs::File::create(file_path) {
-					Ok(file) => file,
-					Err(err) => {
-						let message = format!("Error storing keyshares to TEE : error in creating file on disk, nft_id = {}, Error = {:?}", nft_id, err);
-
-						warn!("{}", message);
-
-						return (StatusCode::OK, Json(StoreResponse { status: message }))
-					},
-				};
-
-				g.write_all(viewlog.as_bytes()).unwrap(); // TODO: manage unwrap()
-				f.write_all(keyshare.as_bytes()).unwrap(); // TODO: manage unwrap()
-
-				debug!(
-					"Key-share is successfully stored to TEE, nft_id = {} by admin = {}",
-					nft_id,
-					parsed_request.data.signer_address
-				);
-			}
-
-			log::info!(
-				"All keyshares are successfully stored to TEE by admin = {}",
-				parsed_request.data.signer_address
-			);
-
-			return (
-				StatusCode::OK,
-				Json(StoreResponse {
-					status: "All keyshares are successfully stored to TEE".to_string(),
-				}),
-			)
-		},
-
-		Err(err) => {
-			let message = format!("Error storing keyshares to TEE : {:?}", err);
-			warn!("{}", message);
-
-			return (StatusCode::OK, Json(StoreResponse { status: message }))
-		},
-	}
-}
-
-=======
->>>>>>> 331735cc
+// //pub async fn backup_push_keyshares(Json(received_data): Json<SecretPacket>) -> impl IntoResponse
+// #[debug_handler]
+// pub async fn backup_push_keyshares(
+// 	State(state): State<StateConfig>,
+// 	store_request: String,
+// ) -> impl IntoResponse {
+// 	let parsed_request: StoreRequest = match serde_json::from_str(&store_request) {
+// 		Ok(preq) => preq,
+// 		Err(e) => {
+// 			info!(
+// 				"Error restore keyshares : Can not deserialize the store request : {}",
+// 				store_request
+// 			);
+
+// 			return (
+// 				StatusCode::OK,
+// 				Json(StoreResponse {
+// 					status: "Error can not deserialize the request : ".to_string() + &e.to_string(),
+// 				}),
+// 			)
+// 		},
+// 	};
+
+// 	let verified_req = parsed_request.verify_request();
+
+// 	match verified_req {
+// 		Ok(_) => {
+// 			for (nft_id, [keyshare, viewlog]) in parsed_request.data.nfts {
+// 				std::fs::create_dir_all(state.seal_path.clone()).unwrap(); // TODO: manage unwrap()
+// 				let file_path = state.seal_path.to_owned() + &nft_id + ".keyshare"; // nft or capsule?
+// 				let log_path = state.seal_path.to_owned() +
+// 					&nft_id.split("_").collect::<Vec<&str>>()[1] +
+// 					".log";
+
+// 				if std::path::Path::new(file_path.as_str()).exists() {
+// 					let message = format!(
+// 						"Error storing keyshares to TEE : nft_id already exists, nft_id = {}",
+// 						nft_id
+// 					);
+
+// 					warn!("{}", message);
+
+// 					return (StatusCode::OK, Json(StoreResponse { status: message }))
+// 				}
+
+// 				let mut g = std::fs::File::create(log_path).unwrap(); // TODO: manage unwrap()
+// 				let mut f = match std::fs::File::create(file_path) {
+// 					Ok(file) => file,
+// 					Err(err) => {
+// 						let message = format!("Error storing keyshares to TEE : error in creating file on disk, nft_id = {}, Error = {:?}", nft_id, err);
+
+// 						warn!("{}", message);
+
+// 						return (StatusCode::OK, Json(StoreResponse { status: message }))
+// 					},
+// 				};
+
+// 				g.write_all(viewlog.as_bytes()).unwrap(); // TODO: manage unwrap()
+// 				f.write_all(keyshare.as_bytes()).unwrap(); // TODO: manage unwrap()
+
+// 				debug!(
+// 					"Key-share is successfully stored to TEE, nft_id = {} by admin = {}",
+// 					nft_id,
+// 					parsed_request.data.signer_address
+// 				);
+// 			}
+
+// 			log::info!(
+// 				"All keyshares are successfully stored to TEE by admin = {}",
+// 				parsed_request.data.signer_address
+// 			);
+
+// 			return (
+// 				StatusCode::OK,
+// 				Json(StoreResponse {
+// 					status: "All keyshares are successfully stored to TEE".to_string(),
+// 				}),
+// 			)
+// 		},
+
+// 		Err(err) => {
+// 			let message = format!("Error storing keyshares to TEE : {:?}", err);
+// 			warn!("{}", message);
+
+// 			return (StatusCode::OK, Json(StoreResponse { status: message }))
+// 		},
+// 	}
+// }
+
 /* **********************
 		 TEST
 ********************** */
