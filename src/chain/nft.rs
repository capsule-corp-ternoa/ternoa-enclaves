--- conflicted
+++ resolved
@@ -4,6 +4,7 @@
 
 use std::{
 	fs::OpenOptions,
+	fs::File,
 	io::{Read, Write},
 };
 use tracing::{debug, info, warn};
@@ -228,7 +229,7 @@
 				}))
 			}
 
-			let mut f = match std::fs::File::create(file_path.clone()) {
+			let mut f = match File::create(file_path.clone()) {
 				Ok(file) => file,
 				Err(err) => {
 					let status = ReturnStatus::DATABASEFAILURE;
@@ -292,7 +293,7 @@
 					let file_path = state.seal_path + &verified_data.nft_id.to_string() + ".log";
 
 					//if !std::path::Path::new(&file_path).exists() {
-					let mut file = std::fs::File::create(file_path).unwrap(); // TODO: manage unwrap()
+					let mut file = File::create(file_path).unwrap(); // TODO: manage unwrap()
 
 					let mut log_file_struct = LogFile::new();
 					let log_account =
@@ -397,7 +398,7 @@
 				}))
 			}
 
-			let mut file = match std::fs::File::open(file_path) {
+			let mut file = match File::open(file_path) {
 				Ok(file) => file,
 				Err(err) => {
 					let status = ReturnStatus::KEYNOTACCESSIBLE;
@@ -530,13 +531,8 @@
 	debug!("3-10 API : nft remove keyshare");
 
 	let nft_status = match get_onchain_nft_data(request.nft_id).await {
-<<<<<<< HEAD
 		Some(_) => true, // not burnt
 		_ => false,      // burntd
-=======
-		Some(_x) => true,
-		_ => false,
->>>>>>> 474ba08f
 	};
 
 	if nft_status {
