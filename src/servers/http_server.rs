use axum::{
	extract::State,
	http::{Method, StatusCode, Uri},
	routing::{get, post},
	BoxError, Json, Router, error_handling::HandleErrorLayer,
};

use reqwest;

use sp_core::Pair;
use tower_http::{
	cors::{Any, CorsLayer},
	timeout::TimeoutLayer,
};

use anyhow::{anyhow, Error};
use tower::ServiceBuilder;

use serde_json::{json, Value};
use tracing::{error, info, debug};

use std::time::{Duration, SystemTime};

use crate::chain::{
	capsule::{
		capsule_get_views, capsule_remove_keyshare, capsule_retrieve_keyshare,
		capsule_set_keyshare, is_capsule_available,
	},
	nft::{
		is_nft_available, nft_get_views, nft_remove_keyshare, nft_retrieve_keyshare,
		nft_store_keyshare,
	},
};

use crate::{
	backup::admin::{backup_fetch_bulk, backup_push_bulk},
	pgp::cosign,
};

use cached::proc_macro::once;
use sentry::integrations::tower::{NewSentryLayer, SentryHttpLayer};

use std::{
	fs::File,
	io::{Read, Write},
};
use std::path::Prefix::Verbatim;
use futures::TryStreamExt;

use super::server_common;

#[derive(Clone)]
pub struct StateConfig {
	pub enclave_key: sp_core::sr25519::Pair,
	pub seal_path: String,
	pub identity: String,
}

/* HTTP Server */
pub async fn http_server(domain: &str, port: &u16, identity: &str, seal_path: &str) {
	// TODO: publish the key to release folder of sgx_server repository after being open-sourced.
<<<<<<< HEAD
	let enclave_account_file = "/nft/enclave_account.key";

	let enclave_keypair = if std::path::Path::new(enclave_account_file).exists() {
		info!("Enclave Account Exists, Importing it! :, path: {}", enclave_account_file);

		let phrase = match std::fs::read_to_string(enclave_account_file) {
			Ok(phrase) => phrase,
			Err(err) => {
				error!("Error reading enclave account file: {:?}", err);
				return;
			}
		};

		match sp_core::sr25519::Pair::from_phrase(&phrase, None) {
			Ok((keypair, _seed)) => keypair,
			Err(err) => {
				error!("Error creating keypair from phrase: {:?}", err);
				return;
			}
		}
	} else {
		info!("Creating new Enclave Account, Remember to send 1 CAPS to it!");
		let (keypair, phrase, _) = sp_core::sr25519::Pair::generate_with_phrase(None);
		match std::fs::write(enclave_account_file, phrase) {
			Ok(_) => keypair,
			Err(err) => {
				error!("Error writing to enclave account file: {:?}", err);
				return;
			}
		}
=======
	let encalve_account_file = "/nft/enclave_account.key";

	debug!("2-1 Generate/Import Encalve Keypair");

	let enclave_keypair = if std::path::Path::new(&encalve_account_file.clone()).exists() {
		info!("Enclave Account Exists, Importing it! :, path: {}", encalve_account_file);

		let mut ekfile = File::open(&encalve_account_file.clone()).unwrap();
		let mut phrase = String::new();

		match ekfile.read_to_string(&mut phrase) {
			Ok(_) => {
				debug!("2-1-1 read sealed encalve key file successfully");
			},
			Err(e) => {
				debug!("2-1-1 failed to read sealed encalve key file, error : {:?}",e);
				return
			},
		}

		let (keypair, _seed) = match sp_core::sr25519::Pair::from_phrase(&phrase, None){
			Ok(pair_seed_tuple) => {
				debug!("2-1-2 get pair from phrase successfully");
				pair_seed_tuple

			},
			Err(e) => {
				debug!("2-1-2 failed get pair from phrase, error : {:?}",e);
				return
			},
		};

		keypair
	} else {
		info!("Creating new Enclave Account, Remember to send 1 CAPS to it!");

		let (keypair, phrase, _s_seed) = sp_core::sr25519::Pair::generate_with_phrase(None);
		let mut ekfile = match File::create(&encalve_account_file.clone()) {
			Ok(file_handle) => {
				debug!("2-1-3 created encalve keypair file successfully");
				file_handle

			},
			Err(e) => {
				debug!("2-1-3 failed to creat encalve keypair file, error : {:?}",e);
				return
			},
		};

		match ekfile.write_all(phrase.as_bytes()) {
			Ok(_) => {
				debug!("2-1-4 write encalve keypair to file successfully");
			},
			Err(e) => {
				debug!("2-1-4 write encalve keypair to file failed, error : {:?}",e);
				return
			},
		}

		keypair
>>>>>>> 024e8491
	};

	let state_config = StateConfig {
		enclave_key: enclave_keypair,
		seal_path: seal_path.to_owned(),
		identity: identity.to_string(),
	};

	let _cors = CorsLayer::new()
		// allow `GET` and `POST` when accessing the resource
		.allow_methods([Method::GET, Method::POST])
		// allow requests from any origin
		.allow_origin(Any)
		.allow_headers(Any)
		.allow_credentials(true);

	let monitor_layer = ServiceBuilder::new()
		.layer(NewSentryLayer::new_from_top())
		.layer(SentryHttpLayer::with_transaction());

	debug!("2-2 Defining Routes");
	let http_app = Router::new()
		.fallback(fallback)
		// STATE API
		.route("/api/health", get(get_health_status))
		// CENTRALIZED BACKUP API
		.route("/api/backup/fetch-bulk", post(backup_fetch_bulk))
		.route("/api/backup/push-bulk", post(backup_push_bulk))
		// NFT SECRET-SHARING API
		.route("/api/secret-nft/get-views-log/:nft_id", get(nft_get_views))
		.route("/api/secret-nft/is-keyshare-available/:nft_id", get(is_nft_available))
		.route("/api/secret-nft/store-keyshare", post(nft_store_keyshare))
		.route("/api/secret-nft/retrieve-keyshare", post(nft_retrieve_keyshare))
		.route("/api/secret-nft/remove-keyshare", post(nft_remove_keyshare))
		// CAPSULE SECRET-SHARING API
		.route("/api/capsule-nft/get-views-log/:nft_id", get(capsule_get_views))
		.route("/api/capsule-nft/is-keyshare-available/:nft_id", get(is_capsule_available))
		.route("/api/capsule-nft/set-keyshare", post(capsule_set_keyshare))
		.route("/api/capsule-nft/retrieve-keyshare", post(capsule_retrieve_keyshare))
		.route("/api/capsule-nft/remove-keyshare", post(capsule_remove_keyshare))
		.layer(
			ServiceBuilder::new()
				.layer(HandleErrorLayer::new(handle_timeout_error))
				.timeout(Duration::from_secs(10)),
		)
		.layer(monitor_layer)
		.layer(CorsLayer::permissive())
		.with_state(state_config);

<<<<<<< HEAD
	match server_common::serve(http_app, domain, port).await {
		Ok(()) => {
			info!("SGX server operational");
		}
		Err(err) => {
			error!("Error serving routes {:?}", err)
		}
	}
=======
	debug!("2-3 Starting Server with routes");
	match server_common::serve(http_app, domain, port).await {
		Ok(_) => debug!("2-4 server exited successfully"),
		Err(e) => error!("2-4 server exited with error : {:?}", e),
	}
}

/*  ------------------------------
		ERROR HANDLING
------------------------------ */

async fn handle_timeout_error(_method: Method, _uri: Uri, err: BoxError) -> (StatusCode, String) {
	debug!("3-1 Timeout Handler start");
	if err.is::<tower::timeout::error::Elapsed>() {
		debug!("3-1-1 Timeout Handler : Request took too long.");
		(StatusCode::REQUEST_TIMEOUT, "Request took too long".to_string())
	} else {
		debug!("3-1-1 Timeout Handler : unhandled internal error.");
		(StatusCode::INTERNAL_SERVER_ERROR, format!("Unhandled internal error: {}", err))
	}
}

async fn fallback(uri: axum::http::Uri) -> impl axum::response::IntoResponse {
	debug!("3-2 Fallback handler.");

	(axum::http::StatusCode::NOT_FOUND, format!("No route {}", uri))
>>>>>>> 024e8491
}

/*  ------------------------------
	HEALTH CHECK
------------------------------ */
async fn get_health_status(State(state): State<StateConfig>) -> Json<Value> {
<<<<<<< HEAD
	let val =  match evalueate_health_status(&state) {
		None => {
				let time: chrono::DateTime<chrono::offset::Utc> = SystemTime::now().into();
				Json(json!({
					"status": 400,
					"date":  time.format("%Y-%m-%d %H:%M:%S").to_string(),
					"description": "SGX server is running!".to_string(),
					"enclave_address": "",
					"binary_hash" : "",
					"binary_signature": "",
				}))
		}
		Some(val) => val
	};
	val
=======
	debug!("3-3 Healthchek handler.");
	match evalueate_health_status(&state) {
    Some(json_val) => {
		debug!("3-3-1 Healthchek exit successfully .");
		json_val
	},

    _ => {
		debug!("3-3-1 Healthchek exited with None.");
		Json(json!({
			"status": 433,
			"description": "Healthcheck returned NONE".to_string()
		})) 
	},
}
>>>>>>> 024e8491
}

//#[once(time = 60, option = true, sync_writes = true)]
fn evalueate_health_status(state: &StateConfig) -> Option<Json<Value>> {
	let time: chrono::DateTime<chrono::offset::Utc> = SystemTime::now().into();
<<<<<<< HEAD

	let checksum = self_checksum();
=======
	//debug!("3-3-1 get quote.");
	//let quote_vec = attestation::ra::generate_quote();
	//debug!("3-3-2 checksum.");
	//let checksum = self_checksum();
	//debug!("3-3-3 binary signature.");
	//let signature = self_checksig();
	debug!("3-3-4 healthcheck : get public key.");
	let pubkey: [u8; 32] = match state.enclave_key.as_ref().to_bytes()[64..].try_into() {
		Ok(pk) => pk,
		Err(e) =>
			return Some(Json(json!({
				"status": 434,
				"date": time.format("%Y-%m-%d %H:%M:%S").to_string(),
				"description": "Error getting encalve public key".to_string(),
				"enclave_address": "Error",
			}))),
	};

	let enclave_address = sp_core::sr25519::Public::from_raw(pubkey);

	Some(Json(json!({
		"status": 200,
		"date": time.format("%Y-%m-%d %H:%M:%S").to_string(),
		"description": "SGX server is running!".to_string(),
		"enclave_address": enclave_address,
		//"binary_signature": signature,
		//"quote": quote_vec,
	})))
}


/*  ------------------------------
		SIGNATURE
------------------------------ */

fn self_checksig() -> String {
	debug!("3-4 healthcheck : checksig.");
>>>>>>> 024e8491

	let binary_path = match sysinfo::get_current_pid() {
		Ok(pid) => {
			debug!("3-4-1 healthcheck : checksig : binary path detected.");
			let path_string = "/proc/".to_owned() + &pid.to_string() + "/exe";

			let binpath = match std::path::Path::new(&path_string).read_link() {
				Ok(val) => val,
				Err(err) => {
					error!("Error constructing binpath {:?}", err);
					std::path::PathBuf::new()
				}
			};

			binpath
		},
<<<<<<< HEAD
		Err(err) => {
			info!("failed to get current pid: {}", err);
			std::path::PathBuf::new()
=======
		Err(e) => {
			info!("failed to get current pid: {}", e);
			return "Error get binary path".to_string()
>>>>>>> 024e8491
		},
	};

	let signed_data = match std::fs::read(binary_path.clone()) {
<<<<<<< HEAD
		Ok(val) => val,
		Err(err) => {
			info!("Error reading signed data: {}", err);
			Vec::new()
		}
=======
		Ok(data) => {
			debug!("3-4-2 healthcheck : checksig : binary read successfully.");
			data
		},
		Err(e) => {
			debug!("3-4-2 healthcheck : error reading binary file.");
			return "Error reading binary file".to_string()
		},
>>>>>>> 024e8491
	};

	let sigfile = binary_path.to_string_lossy().to_string() + ".sig";

<<<<<<< HEAD
	let mut signature_data = match std::fs::read_to_string(sigfile) {
		Ok(val) => val,
		Err(err) => {
			info!("Error reading signature: {}", err);
			String::new()
		}
=======
	debug!("3-4-3 healthcheck : reading signature file.");
	let mut signature_data = match std::fs::read_to_string(sigfile) {
		Ok(sigdata) => {
			debug!("3-4-4 healthcheck : sig file read successfully.");
			sigdata
		},
		Err(_) => {
			debug!("3-4-4 healthcheck : fail reading sig file.");
			return "Error reading signature file".to_string()
		},
>>>>>>> 024e8491
	};

	signature_data = signature_data.replace("\n", "");

	debug!("3-4-5 healthcheck : verification of binary signature.");
	let signature = match cosign::verify(&signed_data, &signature_data) {
		Ok(b) => match b {
			true => return "Successful".to_string(),
			false => return "Failed".to_string(),
		},
		Err(e) => return format!("Binary verification Error, {}", e),
	};
<<<<<<< HEAD

	let pubkey: [u8; 32] = match state.enclave_key.as_ref().to_bytes()[64..].try_into() {
		Ok(val) => val,
		Err(err) => {
			info!("Error converting Vec to [u8; 32]: {}", err);
			[0u8; 32]
		}
	};
	let enclave_address = sp_core::sr25519::Public::from_raw(pubkey);

	Some(Json(json!({
		"status": 200,
		"date": time.format("%Y-%m-%d %H:%M:%S").to_string(),
		"description": "SGX server is running!".to_string(),
		"enclave_address": enclave_address,
		"binary_hash" : checksum,
		"binary_signature": signature,
		//"quote": quote_vec,
	})))
=======
>>>>>>> 024e8491
}

/*  ------------------------------
		CHECKSUM
------------------------------ */

fn self_checksum() -> Result<String, String> {
	// Get binary address on disk
	// BUT in gramine, the binary is simply at root directory!
	let mut binary_path = match sysinfo::get_current_pid() {
		Ok(pid) => {
			let path_string = "/proc/".to_owned() + &pid.to_string() + "/exe";

			let binpath = match std::path::Path::new(&path_string).read_link() {
				Ok(val) => val,
				Err(err) => {
					info!("Error in binpath {:?}", err);
					PathBuf::new()
				}
			};

			binpath
		},
		Err(e) => {
			error!("failed to get current pid: {}", e);
			PathBuf::new()
		},
	};

	// Verify Ternoa checksum/signature
	let bytes = match std::fs::read(binary_path.clone()) {
		Ok(val) => val,
		Err(e) => {
			error!("failed to get current pid: {}", e);
			Vec::new()
		}
	};

	let hash = sha256::digest(bytes.as_slice());

	// TODO: Get checksum from github release
	binary_path.pop(); // remove binary name
	binary_path.push("checksum");

	let binary_hash = match std::fs::read_to_string(binary_path.clone()) {
		Ok(val) => val,
		Err(err) => {
			eprintln!("Error readinf binary path: {}", err);
			String::new()
		}
	};

	let binary_hash = binary_hash
		.strip_suffix("\r\n")
		.or(binary_hash.strip_suffix("\n"))
		.unwrap_or(&binary_hash);

	if binary_hash != hash {
		info!("Binary hash doesn't match!");
		return Err(hash)
	} else {
		info!("Binary hash match : {}", hash);
		return Ok(hash)
	}
}

/*  ------------------------------
	DOWNLOADER
------------------------------ */

pub fn downloader(url: &str) -> Result<String, Error> {
	let response = match reqwest::blocking::get(url) {
		Ok(resp) => resp,
		Err(e) => return Err(anyhow!("Error accessing url: {}", e)),
	};

	let content = match response.text() {
		Ok(s) => s,
		Err(e) => return Err(anyhow!("Error reading response: {}", e)),
	};

	Ok(content)
}<|MERGE_RESOLUTION|>--- conflicted
+++ resolved
@@ -19,7 +19,7 @@
 use serde_json::{json, Value};
 use tracing::{error, info, debug};
 
-use std::time::{Duration, SystemTime};
+use std::{time::{Duration, SystemTime}, path::PathBuf};
 
 use crate::chain::{
 	capsule::{
@@ -59,10 +59,11 @@
 /* HTTP Server */
 pub async fn http_server(domain: &str, port: &u16, identity: &str, seal_path: &str) {
 	// TODO: publish the key to release folder of sgx_server repository after being open-sourced.
-<<<<<<< HEAD
 	let enclave_account_file = "/nft/enclave_account.key";
 
-	let enclave_keypair = if std::path::Path::new(enclave_account_file).exists() {
+	debug!("2-1 Generate/Import Encalve Keypair");
+
+	let enclave_keypair = if std::path::Path::new(&enclave_account_file.clone()).exists() {
 		info!("Enclave Account Exists, Importing it! :, path: {}", enclave_account_file);
 
 		let phrase = match std::fs::read_to_string(enclave_account_file) {
@@ -82,53 +83,9 @@
 		}
 	} else {
 		info!("Creating new Enclave Account, Remember to send 1 CAPS to it!");
-		let (keypair, phrase, _) = sp_core::sr25519::Pair::generate_with_phrase(None);
-		match std::fs::write(enclave_account_file, phrase) {
-			Ok(_) => keypair,
-			Err(err) => {
-				error!("Error writing to enclave account file: {:?}", err);
-				return;
-			}
-		}
-=======
-	let encalve_account_file = "/nft/enclave_account.key";
-
-	debug!("2-1 Generate/Import Encalve Keypair");
-
-	let enclave_keypair = if std::path::Path::new(&encalve_account_file.clone()).exists() {
-		info!("Enclave Account Exists, Importing it! :, path: {}", encalve_account_file);
-
-		let mut ekfile = File::open(&encalve_account_file.clone()).unwrap();
-		let mut phrase = String::new();
-
-		match ekfile.read_to_string(&mut phrase) {
-			Ok(_) => {
-				debug!("2-1-1 read sealed encalve key file successfully");
-			},
-			Err(e) => {
-				debug!("2-1-1 failed to read sealed encalve key file, error : {:?}",e);
-				return
-			},
-		}
-
-		let (keypair, _seed) = match sp_core::sr25519::Pair::from_phrase(&phrase, None){
-			Ok(pair_seed_tuple) => {
-				debug!("2-1-2 get pair from phrase successfully");
-				pair_seed_tuple
-
-			},
-			Err(e) => {
-				debug!("2-1-2 failed get pair from phrase, error : {:?}",e);
-				return
-			},
-		};
-
-		keypair
-	} else {
-		info!("Creating new Enclave Account, Remember to send 1 CAPS to it!");
 
 		let (keypair, phrase, _s_seed) = sp_core::sr25519::Pair::generate_with_phrase(None);
-		let mut ekfile = match File::create(&encalve_account_file.clone()) {
+		let mut ekfile = match File::create(&enclave_account_file.clone()) {
 			Ok(file_handle) => {
 				debug!("2-1-3 created encalve keypair file successfully");
 				file_handle
@@ -151,7 +108,6 @@
 		}
 
 		keypair
->>>>>>> 024e8491
 	};
 
 	let state_config = StateConfig {
@@ -201,16 +157,6 @@
 		.layer(CorsLayer::permissive())
 		.with_state(state_config);
 
-<<<<<<< HEAD
-	match server_common::serve(http_app, domain, port).await {
-		Ok(()) => {
-			info!("SGX server operational");
-		}
-		Err(err) => {
-			error!("Error serving routes {:?}", err)
-		}
-	}
-=======
 	debug!("2-3 Starting Server with routes");
 	match server_common::serve(http_app, domain, port).await {
 		Ok(_) => debug!("2-4 server exited successfully"),
@@ -237,30 +183,12 @@
 	debug!("3-2 Fallback handler.");
 
 	(axum::http::StatusCode::NOT_FOUND, format!("No route {}", uri))
->>>>>>> 024e8491
 }
 
 /*  ------------------------------
 	HEALTH CHECK
 ------------------------------ */
 async fn get_health_status(State(state): State<StateConfig>) -> Json<Value> {
-<<<<<<< HEAD
-	let val =  match evalueate_health_status(&state) {
-		None => {
-				let time: chrono::DateTime<chrono::offset::Utc> = SystemTime::now().into();
-				Json(json!({
-					"status": 400,
-					"date":  time.format("%Y-%m-%d %H:%M:%S").to_string(),
-					"description": "SGX server is running!".to_string(),
-					"enclave_address": "",
-					"binary_hash" : "",
-					"binary_signature": "",
-				}))
-		}
-		Some(val) => val
-	};
-	val
-=======
 	debug!("3-3 Healthchek handler.");
 	match evalueate_health_status(&state) {
     Some(json_val) => {
@@ -276,16 +204,11 @@
 		})) 
 	},
 }
->>>>>>> 024e8491
 }
 
 //#[once(time = 60, option = true, sync_writes = true)]
 fn evalueate_health_status(state: &StateConfig) -> Option<Json<Value>> {
 	let time: chrono::DateTime<chrono::offset::Utc> = SystemTime::now().into();
-<<<<<<< HEAD
-
-	let checksum = self_checksum();
-=======
 	//debug!("3-3-1 get quote.");
 	//let quote_vec = attestation::ra::generate_quote();
 	//debug!("3-3-2 checksum.");
@@ -323,43 +246,31 @@
 
 fn self_checksig() -> String {
 	debug!("3-4 healthcheck : checksig.");
->>>>>>> 024e8491
-
-	let binary_path = match sysinfo::get_current_pid() {
+
+	let binary_path: Result<PathBuf, String> = match sysinfo::get_current_pid() {
 		Ok(pid) => {
 			debug!("3-4-1 healthcheck : checksig : binary path detected.");
 			let path_string = "/proc/".to_owned() + &pid.to_string() + "/exe";
-
-			let binpath = match std::path::Path::new(&path_string).read_link() {
-				Ok(val) => val,
-				Err(err) => {
-					error!("Error constructing binpath {:?}", err);
-					std::path::PathBuf::new()
+			match std::path::Path::new(&path_string).read_link() {
+				Ok(binpath) => Ok(binpath),
+				Err(e) => {
+					error!("failed to read link for binary path: {}", e);
+					Err("Error get binary path".to_string())
 				}
-			};
-
-			binpath
-		},
-<<<<<<< HEAD
-		Err(err) => {
-			info!("failed to get current pid: {}", err);
-			std::path::PathBuf::new()
-=======
+			}
+		},
 		Err(e) => {
-			info!("failed to get current pid: {}", e);
-			return "Error get binary path".to_string()
->>>>>>> 024e8491
-		},
+			error!("failed to get current pid: {}", e);
+			Err("Error get binary path".to_string())
+		},
+	};
+	
+	let binary_path = match binary_path {
+		Ok(path) => path,
+		Err(msg) => return msg
 	};
 
 	let signed_data = match std::fs::read(binary_path.clone()) {
-<<<<<<< HEAD
-		Ok(val) => val,
-		Err(err) => {
-			info!("Error reading signed data: {}", err);
-			Vec::new()
-		}
-=======
 		Ok(data) => {
 			debug!("3-4-2 healthcheck : checksig : binary read successfully.");
 			data
@@ -368,19 +279,11 @@
 			debug!("3-4-2 healthcheck : error reading binary file.");
 			return "Error reading binary file".to_string()
 		},
->>>>>>> 024e8491
-	};
-
+	};
+
+	// TODO: Read from github release path
 	let sigfile = binary_path.to_string_lossy().to_string() + ".sig";
 
-<<<<<<< HEAD
-	let mut signature_data = match std::fs::read_to_string(sigfile) {
-		Ok(val) => val,
-		Err(err) => {
-			info!("Error reading signature: {}", err);
-			String::new()
-		}
-=======
 	debug!("3-4-3 healthcheck : reading signature file.");
 	let mut signature_data = match std::fs::read_to_string(sigfile) {
 		Ok(sigdata) => {
@@ -391,7 +294,6 @@
 			debug!("3-4-4 healthcheck : fail reading sig file.");
 			return "Error reading signature file".to_string()
 		},
->>>>>>> 024e8491
 	};
 
 	signature_data = signature_data.replace("\n", "");
@@ -404,28 +306,6 @@
 		},
 		Err(e) => return format!("Binary verification Error, {}", e),
 	};
-<<<<<<< HEAD
-
-	let pubkey: [u8; 32] = match state.enclave_key.as_ref().to_bytes()[64..].try_into() {
-		Ok(val) => val,
-		Err(err) => {
-			info!("Error converting Vec to [u8; 32]: {}", err);
-			[0u8; 32]
-		}
-	};
-	let enclave_address = sp_core::sr25519::Public::from_raw(pubkey);
-
-	Some(Json(json!({
-		"status": 200,
-		"date": time.format("%Y-%m-%d %H:%M:%S").to_string(),
-		"description": "SGX server is running!".to_string(),
-		"enclave_address": enclave_address,
-		"binary_hash" : checksum,
-		"binary_signature": signature,
-		//"quote": quote_vec,
-	})))
-=======
->>>>>>> 024e8491
 }
 
 /*  ------------------------------
