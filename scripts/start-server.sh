#!/bin/bash

# ASSETS STRUCTURE
BASEDIR=$( cd -- "$( dirname -- "${BASH_SOURCE[0]}" )/.." &> /dev/null && pwd )
SCRIPTS_PATH=$BASEDIR/scripts
GRAMINE_PATH=$BASEDIR/gramine
<<<<<<< HEAD
CERT_PATH=$GRAMINE_PATH/certificates
=======
SEAL_PATH=$GRAMINE_PATH/nft
CERT_PATH=$BASEDIR/credentials/certificates
>>>>>>> 8e45c6c3
QUOTE_PATH=$GRAMINE_PATH/quote
CREDENTIALS_PATH=$BASEDIR/credentials

# DEFAULT VALUES
CHAIN=${CHAIN:-alphanet}
<<<<<<< HEAD

DOMAIN=${DOMIAN:-alphanet-c1n1v2.ternoa.dev}
PORT=${PORT:-8100}

MACHINE_DOMAIN=$(awk -e '$2 ~ /.+\..+\..+/ {print $2}' /etc/hosts)

=======
DOMAIN=${DOMIAN:-alphanet-c1n1v2.ternoa.dev}
PORT=${PORT:-8101}
MACHINE_DOMAIN=$(awk -e '$2 ~ /.+\..+\..+/ {print $2}' /etc/hosts)
NFT_SERCRETS_PATH=${NFT_SERCRETS_PATH:-$SEAL_PATH}
# PASSWORD = Test123456
#TERNOA_ACCOUNT_PATH=${TERNOA_ACCOUNT_KEY:-$ACCOUNTS_PATH/owner_account.json} 
ENCLAVE_IDENTITY=${ENCLAVE_IDENTITY:-C1N1E1}
>>>>>>> 8e45c6c3
VERBOSITY_LEVLE=2
DEV_BUILD=0

# OVERWRITE WITH PRODUCTION VALUES
ENV_FILE=${ENV_FILE:-/etc/default/sgx-server}
SGX_SERVER_ENV_FILE=?

if [ -f $SGX_SERVER_ENV_FILE ]; then
  export $(cat $SGX_SERVER_ENV_FILE | xargs)
fi

# INPUT ARGUMENTS

die() {
    printf '%s\n' "$1" >&2
    exit 1
}

while :; do
    case $1 in
        -d|--domain)
	    if [ "$2" ]; then
		DOMAIN=$2
		shift
	    else
		die 'ERROR: "--domian" requires a non-empty option argument.'
	    fi
        ;;
		-p|--port)
	    if [ "$2" ]; then
		PORT=$2
		shift
	    else
		die 'ERROR: "--port" requires a non-empty option argument.'
	    fi
        ;;
<<<<<<< HEAD
=======
        -n|--secrets)
	    if [ "$2" ]; then
		NFT_SERCRETS_PATH=$2
		shift
	    else
		die 'ERROR: "--secrets" requires a non-empty option argument.'
	    fi
        ;;
	-i|--identity)
	    if [ "$2" ]; then
		ENCLAVE_IDENTITY=$2
		shift
	    else
		die 'ERROR: "--identity" requires a non-empty option argument.'
	    fi
	    ;;
>>>>>>> 8e45c6c3
	-d|--dev)
	# Compiling the source code
		if [ -z "$(which cargo)" ]
		then
			/home/ubuntu/.cargo/bin/cargo build --release --no-default-features --features $CHAIN
		else
			cargo build --release --no-default-features --features $CHAIN
		fi
		
<<<<<<< HEAD
		# Use dev-manifest template
		DEV_BUILD=1
=======
		# Use dev manifest template
		DEV_BUILD=1
		# SEAL the certificates / use it only when you are confidents
		#CERT_PATH=$GRAMINE_PATH/certificates
>>>>>>> 8e45c6c3

		mkdir -p $GRAMINE_PATH/bin/
		cp -f $BASEDIR/target/release/sgx_server $GRAMINE_PATH/bin/

<<<<<<< HEAD
=======
		echo "creating binary checksum ..."
	    cat $GRAMINE_PATH/bin/sgx_server | sha256sum | sed -e 's/\s.*$//' | xargs -I{} sh -c  'echo "$1" > /tmp/checksum' -- {}
	    mv /tmp/checksum $GRAMINE_PATH/bin/checksum
	    
>>>>>>> 8e45c6c3
		echo "signing the binary ..."
	    COSIGN_PASSWORD="Test123456" cosign sign-blob --key $BASEDIR/credentials/keys/dev/cosign.key $GRAMINE_PATH/bin/sgx_server --output-file $GRAMINE_PATH/bin/sgx_server.sig
		tr -d '\n' < $GRAMINE_PATH/bin/sgx_server.sig > sgx_server.sig
		mv sgx_server.sig $GRAMINE_PATH/bin/sgx_server.sig
	;;
	-r|--release)
<<<<<<< HEAD
	# Download the binary from github
		mkdir -p $GRAMINE_PATH/bin/
		
		# Use release-manifest template
=======
		mkdir -p $GRAMINE_PATH/bin/
		
		# Use release manifest template
>>>>>>> 8e45c6c3
		DEV_BUILD=0
		
		echo "Downloading binary and signature from Ternoa github repository"
		$SCRIPTS_PATH/fetch-release.sh
		mv ./sgx_server $GRAMINE_PATH/bin/
<<<<<<< HEAD
=======
		mv ./sgx_server.sig $GRAMINE_PATH/bin/

		echo "creating binary checksum ..."
	    cat $GRAMINE_PATH/bin/sgx_server | sha256sum | sed -e 's/\s.*$//' | xargs -I{} sh -c  'echo "$1" > /tmp/checksum' -- {}
	    mv /tmp/checksum $GRAMINE_PATH/bin/checksum

		CERT_PATH=$GRAMINE_PATH/certificates

>>>>>>> 8e45c6c3
	;;
	-v|--verbose)
	if [ "$2" ]; then
		VERBOSITY_LEVLE=$2
		shift
	    else
		die 'ERROR: "--verbosity" requires a non-empty option argument.'
	    fi
	;;
	-h|--help)
	    echo -e "usage: start-server.h <OPTIONS> \n\n OPTIONS: \n [-d | --dev] [-r | --release] \n -d | --domain <server domain name> \n -p | --port <port-number> \n -s | --secrets <Seal Path> \n -i | --identity <Optional Enclave Name> "
	    exit 0
	    ;;
        *) break
    esac
    shift
done

NC='\033[0m'			  # Reset
IRed='\033[0;91m'         # Red
IGreen='\033[0;92m'       # Green
IYellow='\033[0;93m'      # Yellow
IBlue='\033[0;94m'        # Blue
IPurple='\033[0;95m'      # Purple
ICyan='\033[0;96m'        # Cyan
IWhite='\033[0;97m'       # White
BIWhite='\033[1;97m'      # White

<<<<<<< HEAD
echo -e "\nport:\t\t ${IGreen}$PORT${NC}"
echo -e "domain name:\t ${IGreen}$DOMAIN${NC}"
=======
# Import Keypair from account
#echo -e "\n\n${BIWhite}Importing the account${NC}"
#TERNOA_ACCOUNT_KEY="$(python $SCRIPTS_PATH/import_account.py $TERNOA_ACCOUNT_PATH)"
#if [ -z "$TERNOA_ACCOUNT_KEY" ]; then
#    echo -e "${IRed}Can not decode account file${NC}"
#    exit
#fi

echo -e "\nport:\t\t ${IGreen}$PORT${NC}"
echo -e "domain name:\t ${IGreen}$DOMAIN${NC}"
echo -e "nft secrets:\t ${IGreen}$NFT_SERCRETS_PATH${NC}"
echo -e "enclave name:\t ${IGreen}$ENCLAVE_IDENTITY${NC}"
echo -e "account key:\t ${IGreen}$TERNOA_ACCOUNT_PATH${NC}" # WILL BE REPLACED BY GITHUB SCRIPT
>>>>>>> 8e45c6c3

# Create Enclave using Makefile
cd $GRAMINE_PATH
echo -n -e "\n${BIWhite}Creating Enclave ${NC}"
make 	SGX=1 \
	SGX_DOMAIN=$DOMAIN \
	SGX_PORT=$PORT \
	SGX_BASE_PATH=$BASEDIR \
<<<<<<< HEAD
=======
	SGX_SEAL_PATH=$NFT_SERCRETS_PATH \
>>>>>>> 8e45c6c3
	SGX_QUOTE_PATH=$QUOTE_PATH \
	SGX_CREDENTIALS_PATH=$CREDENTIALS_PATH \
	SGX_CERT_PATH=$CERT_PATH \
<<<<<<< HEAD
=======
	SGX_IDENTITY=$ENCLAVE_IDENTITY \
>>>>>>> 8e45c6c3
	SGX_VERBOSITY=$VERBOSITY_LEVLE\
	SGX_DEV_BUILD=$DEV_BUILD\
	start-gramine-server >> $GRAMINE_PATH/make.log 2>&1 &

cd $BASEDIR

COUNTER=0
while ! (test -f "$GRAMINE_PATH/make.log") || ! (grep -q "enclave.log" "$GRAMINE_PATH/make.log"); do
    echo -n "."
    sleep 1
    let COUNTER=$COUNTER+1
    if [ $COUNTER -ge 10 ]; then
	break
    fi
done

if [ $COUNTER -ge 10 ]; then
	cat $GRAMINE_PATH/make.log
	exit
else
	echo -e "\n${NC}View ${IBlue}$GRAMINE_PATH/make.log${NC} for enclave details."
fi 

COUNTER=30
echo -n -e "\n${BIWhite}Initializing Enclave : "
tput sc
while ! (test -f "$GRAMINE_PATH/enclave.log") || ! (grep -q "$PORT" "$GRAMINE_PATH/enclave.log"); do
    tput sc
	tput rev
	echo -n "$COUNTER seconds"
	tput sgr0
	tput rc
    sleep 1
    let COUNTER=$COUNTER-1
    if [ $COUNTER -le 0 ]; then
	break
    fi
done

if [ $COUNTER -le 0 ]; then
	cat $GRAMINE_PATH/enclave.log
	exit
else
	echo -e "\n${NC}View ${IBlue}$GRAMINE_PATH/make.log${NC} for enclave details."
	
	echo -e "\nTesting the server health with this command : curl -s https://$DOMAIN:$PORT/api/health | jq ."
	curl -s https://$DOMAIN:$PORT/api/health | jq .
fi
<<<<<<< HEAD
=======

#echo -e "\n${BIWhite}Getting Report from IAS${NC}"

#$SCRIPTS_PATH/generate-ias-report.sh

#echo "IAS Report is ready."
>>>>>>> 8e45c6c3

echo -e "\n"<|MERGE_RESOLUTION|>--- conflicted
+++ resolved
@@ -4,33 +4,18 @@
 BASEDIR=$( cd -- "$( dirname -- "${BASH_SOURCE[0]}" )/.." &> /dev/null && pwd )
 SCRIPTS_PATH=$BASEDIR/scripts
 GRAMINE_PATH=$BASEDIR/gramine
-<<<<<<< HEAD
 CERT_PATH=$GRAMINE_PATH/certificates
-=======
-SEAL_PATH=$GRAMINE_PATH/nft
-CERT_PATH=$BASEDIR/credentials/certificates
->>>>>>> 8e45c6c3
 QUOTE_PATH=$GRAMINE_PATH/quote
 CREDENTIALS_PATH=$BASEDIR/credentials
 
 # DEFAULT VALUES
 CHAIN=${CHAIN:-alphanet}
-<<<<<<< HEAD
 
 DOMAIN=${DOMIAN:-alphanet-c1n1v2.ternoa.dev}
 PORT=${PORT:-8100}
 
 MACHINE_DOMAIN=$(awk -e '$2 ~ /.+\..+\..+/ {print $2}' /etc/hosts)
 
-=======
-DOMAIN=${DOMIAN:-alphanet-c1n1v2.ternoa.dev}
-PORT=${PORT:-8101}
-MACHINE_DOMAIN=$(awk -e '$2 ~ /.+\..+\..+/ {print $2}' /etc/hosts)
-NFT_SERCRETS_PATH=${NFT_SERCRETS_PATH:-$SEAL_PATH}
-# PASSWORD = Test123456
-#TERNOA_ACCOUNT_PATH=${TERNOA_ACCOUNT_KEY:-$ACCOUNTS_PATH/owner_account.json} 
-ENCLAVE_IDENTITY=${ENCLAVE_IDENTITY:-C1N1E1}
->>>>>>> 8e45c6c3
 VERBOSITY_LEVLE=2
 DEV_BUILD=0
 
@@ -67,25 +52,6 @@
 		die 'ERROR: "--port" requires a non-empty option argument.'
 	    fi
         ;;
-<<<<<<< HEAD
-=======
-        -n|--secrets)
-	    if [ "$2" ]; then
-		NFT_SERCRETS_PATH=$2
-		shift
-	    else
-		die 'ERROR: "--secrets" requires a non-empty option argument.'
-	    fi
-        ;;
-	-i|--identity)
-	    if [ "$2" ]; then
-		ENCLAVE_IDENTITY=$2
-		shift
-	    else
-		die 'ERROR: "--identity" requires a non-empty option argument.'
-	    fi
-	    ;;
->>>>>>> 8e45c6c3
 	-d|--dev)
 	# Compiling the source code
 		if [ -z "$(which cargo)" ]
@@ -95,58 +61,27 @@
 			cargo build --release --no-default-features --features $CHAIN
 		fi
 		
-<<<<<<< HEAD
 		# Use dev-manifest template
 		DEV_BUILD=1
-=======
-		# Use dev manifest template
-		DEV_BUILD=1
-		# SEAL the certificates / use it only when you are confidents
-		#CERT_PATH=$GRAMINE_PATH/certificates
->>>>>>> 8e45c6c3
 
 		mkdir -p $GRAMINE_PATH/bin/
 		cp -f $BASEDIR/target/release/sgx_server $GRAMINE_PATH/bin/
 
-<<<<<<< HEAD
-=======
-		echo "creating binary checksum ..."
-	    cat $GRAMINE_PATH/bin/sgx_server | sha256sum | sed -e 's/\s.*$//' | xargs -I{} sh -c  'echo "$1" > /tmp/checksum' -- {}
-	    mv /tmp/checksum $GRAMINE_PATH/bin/checksum
-	    
->>>>>>> 8e45c6c3
 		echo "signing the binary ..."
 	    COSIGN_PASSWORD="Test123456" cosign sign-blob --key $BASEDIR/credentials/keys/dev/cosign.key $GRAMINE_PATH/bin/sgx_server --output-file $GRAMINE_PATH/bin/sgx_server.sig
 		tr -d '\n' < $GRAMINE_PATH/bin/sgx_server.sig > sgx_server.sig
 		mv sgx_server.sig $GRAMINE_PATH/bin/sgx_server.sig
 	;;
 	-r|--release)
-<<<<<<< HEAD
 	# Download the binary from github
 		mkdir -p $GRAMINE_PATH/bin/
 		
 		# Use release-manifest template
-=======
-		mkdir -p $GRAMINE_PATH/bin/
-		
-		# Use release manifest template
->>>>>>> 8e45c6c3
 		DEV_BUILD=0
 		
 		echo "Downloading binary and signature from Ternoa github repository"
 		$SCRIPTS_PATH/fetch-release.sh
 		mv ./sgx_server $GRAMINE_PATH/bin/
-<<<<<<< HEAD
-=======
-		mv ./sgx_server.sig $GRAMINE_PATH/bin/
-
-		echo "creating binary checksum ..."
-	    cat $GRAMINE_PATH/bin/sgx_server | sha256sum | sed -e 's/\s.*$//' | xargs -I{} sh -c  'echo "$1" > /tmp/checksum' -- {}
-	    mv /tmp/checksum $GRAMINE_PATH/bin/checksum
-
-		CERT_PATH=$GRAMINE_PATH/certificates
-
->>>>>>> 8e45c6c3
 	;;
 	-v|--verbose)
 	if [ "$2" ]; then
@@ -175,24 +110,8 @@
 IWhite='\033[0;97m'       # White
 BIWhite='\033[1;97m'      # White
 
-<<<<<<< HEAD
 echo -e "\nport:\t\t ${IGreen}$PORT${NC}"
 echo -e "domain name:\t ${IGreen}$DOMAIN${NC}"
-=======
-# Import Keypair from account
-#echo -e "\n\n${BIWhite}Importing the account${NC}"
-#TERNOA_ACCOUNT_KEY="$(python $SCRIPTS_PATH/import_account.py $TERNOA_ACCOUNT_PATH)"
-#if [ -z "$TERNOA_ACCOUNT_KEY" ]; then
-#    echo -e "${IRed}Can not decode account file${NC}"
-#    exit
-#fi
-
-echo -e "\nport:\t\t ${IGreen}$PORT${NC}"
-echo -e "domain name:\t ${IGreen}$DOMAIN${NC}"
-echo -e "nft secrets:\t ${IGreen}$NFT_SERCRETS_PATH${NC}"
-echo -e "enclave name:\t ${IGreen}$ENCLAVE_IDENTITY${NC}"
-echo -e "account key:\t ${IGreen}$TERNOA_ACCOUNT_PATH${NC}" # WILL BE REPLACED BY GITHUB SCRIPT
->>>>>>> 8e45c6c3
 
 # Create Enclave using Makefile
 cd $GRAMINE_PATH
@@ -201,17 +120,9 @@
 	SGX_DOMAIN=$DOMAIN \
 	SGX_PORT=$PORT \
 	SGX_BASE_PATH=$BASEDIR \
-<<<<<<< HEAD
-=======
-	SGX_SEAL_PATH=$NFT_SERCRETS_PATH \
->>>>>>> 8e45c6c3
 	SGX_QUOTE_PATH=$QUOTE_PATH \
 	SGX_CREDENTIALS_PATH=$CREDENTIALS_PATH \
 	SGX_CERT_PATH=$CERT_PATH \
-<<<<<<< HEAD
-=======
-	SGX_IDENTITY=$ENCLAVE_IDENTITY \
->>>>>>> 8e45c6c3
 	SGX_VERBOSITY=$VERBOSITY_LEVLE\
 	SGX_DEV_BUILD=$DEV_BUILD\
 	start-gramine-server >> $GRAMINE_PATH/make.log 2>&1 &
@@ -260,14 +171,5 @@
 	echo -e "\nTesting the server health with this command : curl -s https://$DOMAIN:$PORT/api/health | jq ."
 	curl -s https://$DOMAIN:$PORT/api/health | jq .
 fi
-<<<<<<< HEAD
-=======
-
-#echo -e "\n${BIWhite}Getting Report from IAS${NC}"
-
-#$SCRIPTS_PATH/generate-ias-report.sh
-
-#echo "IAS Report is ready."
->>>>>>> 8e45c6c3
 
 echo -e "\n"