# Rust manifest example

loader.entrypoint = "file:{{ gramine.libos }}"
libos.entrypoint = "{{ self_exe }}"
loader.log_level = "error"
#loader.log_level = "{{ log_level }}"

loader.env.LD_LIBRARY_PATH = "/lib:{{ arch_libdir }}"

# See https://gramine.readthedocs.io/en/latest/devel/performance.html#glibc-malloc-tuning
loader.env.MALLOC_ARENA_MAX = "1"

# For easier debugging — not strictly required to run this workload
loader.env.RUST_BACKTRACE = "full"

# MOUNTING FROM "URI" ON HOST, TO "PATH" ON GRAMINE
# TYPE can be chroot, encrypted, tmpfs(in-memory)
fs.mounts = [
  { path = "/lib", uri = "file:{{ gramine.runtimedir() }}" },
  { path = "{{ arch_libdir }}", uri = "file:{{ arch_libdir }}" },
  { path = "/etc", uri = "file:/etc" },
  { path = "/temporary", type = "tmpfs" },
<<<<<<< HEAD
  
  # ------ SEALED
  { path = "/certificates", uri = "file:certificates", type = "encrypted", key_name = "_sgx_mrenclave" },
  { path = "/nft" , uri = "file:nft", type = "encrypted", key_name = "_sgx_mrenclave"},

  { path = "/temporary", type = "tmpfs" },

  # ------ ALLOWED (only dev)
  { path = "/sync.state", uri = "file:./sync.state", type = "chroot" },

  # ------ SEALED!
  { path = "/certificates", uri = "file:certificates", type = "chroot" },
  { path = "/nft" , uri = "file:nft",  type = "chroot"},
]

# fs.insecure__keys."DevOnlyKey" = "0123456789ABCDEF0123456789ABCDEF"

# ONLY for DEV!
# THEY all be SEALED for production
sgx.allowed_files = [
  "file:nft/",
  "file:certificates/",
  "file:./sync.state",
=======
  { path = "/quote", uri = "file:{{ quote_path }}", type = "chroot" },
  { path = "/keys", uri = "file:{{ credentials_path }}/keys", type = "chroot" },
  { path = "/certificates", uri = "file:{{ certificates_path }}", type = "encrypted", key_name = "_sgx_mrenclave" },
  { path = "/nft" , uri = "file:{{ seal_path }}", type = "encrypted", key_name = "_sgx_mrenclave"},
]

sgx.allowed_files = [
  "file:{{ quote_path }}/",
>>>>>>> 37f2ed1e
]

sgx.trusted_files = [
  "file:{{ gramine.libos }}",
  "file:{{ self_exe }}",
  "file:{{ gramine.runtimedir() }}/",
  "file:{{ arch_libdir }}/",
  "file:/etc/nsswitch.conf",
  "file:/etc/host.conf",
  "file:/etc/resolv.conf",
  "file:/etc/hosts",
  "file:/etc/group",
  "file:/etc/passwd",
  "file:/etc/gai.conf",
  "file:/etc/localtime",
<<<<<<< HEAD

  # TODO [security]
  "file:/etc/ssl/certs/ca-certificates.crt",
=======
  "file:/etc/ssl/certs/ca-certificates.crt",
  "file:bin/checksum",
  "file:bin/sgx_server.sig",
  "file:{{ credentials_path }}/keys/cosign.pub",
>>>>>>> 37f2ed1e
]

# TODO: REMOVE INSECURE OPTIONS

# The Tokio runtime requires eventfd, and the Gramine implementation
# currently relies on the host in an insecure manner. This setting isn't
# suitable for production deployment, but works well as a stopgap during
# development while a proper implementation in Gramine is being worked on.
sys.insecure__allow_eventfd = true

sgx.enclave_size = "1G"
sgx.thread_num = 24
sgx.max_threads = 24
<<<<<<< HEAD
=======

>>>>>>> 37f2ed1e
#sgx.insecure__rpc_thread_num = 24

sgx.debug = false
sgx.nonpie_binary = true
loader.insecure__use_cmdline_argv = true
loader.pal_internal_mem_size = "128M"

sgx.require_avx    = true
#sgx.require_avx512 = false
#sgx.require_mpx    = false
#sgx.require_pkru   = false
#sgx.require_amx    = false
#sgx.require_exinfo = false
<<<<<<< HEAD

sgx.file_check_policy = "strict"

sgx.remote_attestation = "epid"
sgx.ra_client_spid = "B6941ED89BCD7301A08739845B3B865A"
sgx.ra_client_linkable = true

sgx.isvprodid = 12
sgx.isvsvn    = 103
#sgx.file_check_policy = "strict"
=======

sgx.file_check_policy = "strict"
>>>>>>> 37f2ed1e

sgx.remote_attestation = "epid"
sgx.ra_client_spid = "B6941ED89BCD7301A08739845B3B865A"
sgx.ra_client_linkable = true

sgx.isvprodid = 11
<<<<<<< HEAD
sgx.isvsvn    = 102
=======
sgx.isvsvn    = 102
>>>>>>> 37f2ed1e
<|MERGE_RESOLUTION|>--- conflicted
+++ resolved
@@ -20,7 +20,6 @@
   { path = "{{ arch_libdir }}", uri = "file:{{ arch_libdir }}" },
   { path = "/etc", uri = "file:/etc" },
   { path = "/temporary", type = "tmpfs" },
-<<<<<<< HEAD
   
   # ------ SEALED
   { path = "/certificates", uri = "file:certificates", type = "encrypted", key_name = "_sgx_mrenclave" },
@@ -44,16 +43,6 @@
   "file:nft/",
   "file:certificates/",
   "file:./sync.state",
-=======
-  { path = "/quote", uri = "file:{{ quote_path }}", type = "chroot" },
-  { path = "/keys", uri = "file:{{ credentials_path }}/keys", type = "chroot" },
-  { path = "/certificates", uri = "file:{{ certificates_path }}", type = "encrypted", key_name = "_sgx_mrenclave" },
-  { path = "/nft" , uri = "file:{{ seal_path }}", type = "encrypted", key_name = "_sgx_mrenclave"},
-]
-
-sgx.allowed_files = [
-  "file:{{ quote_path }}/",
->>>>>>> 37f2ed1e
 ]
 
 sgx.trusted_files = [
@@ -69,16 +58,9 @@
   "file:/etc/passwd",
   "file:/etc/gai.conf",
   "file:/etc/localtime",
-<<<<<<< HEAD
 
   # TODO [security]
   "file:/etc/ssl/certs/ca-certificates.crt",
-=======
-  "file:/etc/ssl/certs/ca-certificates.crt",
-  "file:bin/checksum",
-  "file:bin/sgx_server.sig",
-  "file:{{ credentials_path }}/keys/cosign.pub",
->>>>>>> 37f2ed1e
 ]
 
 # TODO: REMOVE INSECURE OPTIONS
@@ -92,10 +74,6 @@
 sgx.enclave_size = "1G"
 sgx.thread_num = 24
 sgx.max_threads = 24
-<<<<<<< HEAD
-=======
-
->>>>>>> 37f2ed1e
 #sgx.insecure__rpc_thread_num = 24
 
 sgx.debug = false
@@ -109,7 +87,6 @@
 #sgx.require_pkru   = false
 #sgx.require_amx    = false
 #sgx.require_exinfo = false
-<<<<<<< HEAD
 
 sgx.file_check_policy = "strict"
 
@@ -120,18 +97,10 @@
 sgx.isvprodid = 12
 sgx.isvsvn    = 103
 #sgx.file_check_policy = "strict"
-=======
-
-sgx.file_check_policy = "strict"
->>>>>>> 37f2ed1e
 
 sgx.remote_attestation = "epid"
 sgx.ra_client_spid = "B6941ED89BCD7301A08739845B3B865A"
 sgx.ra_client_linkable = true
 
 sgx.isvprodid = 11
-<<<<<<< HEAD
 sgx.isvsvn    = 102
-=======
-sgx.isvsvn    = 102
->>>>>>> 37f2ed1e
