name: Tertnoa-SGX-Enclave

on:
  push:
    branches: [ "master" ]
    tags: [v0.4.*]
  pull_request:
    branches: [ "master" ]
    types: [opened]

  workflow_dispatch:

env:
  TAG: "v0.4-alpha"
  MRENCLAVE: "9e26329e0d451e02e3c7622025921397ead737ec0d09d1f31fe35c7486a6cfb0"
  CARGO_TERM_COLOR: always

jobs:
  build:

    runs-on: ubuntu-latest

    steps:
    - name: Checkout repository
      uses: actions/checkout@v2

    - name: Install Rust
      uses: actions-rs/toolchain@v1
      with:
          toolchain: stable
          override: true
          target: x86_64-unknown-linux-musl

    - name: Configure sccache env var
      run: |
        echo "RUSTC_WRAPPER=sccache" >> "$GITHUB_ENV"
        echo "SCCACHE_GHA_ENABLED=true" >> "$GITHUB_ENV"

    - name: Run sccache-cache
      uses: mozilla-actions/sccache-action@v0.0.3
      with:
        version: "v0.5.2"
    
    - name: Install Nettle
      run: |
        # sudo apt update
        sudo apt install -y clang llvm pkg-config nettle-dev

    - name: Run tests
      run: cargo test --no-default-features --features alpha-net  --release
    
    - name: Build
      uses: actions-rs/cargo@v1
      with:
        command: build
        args: --no-default-features --features alpha-net --release
    
    - name: Create the Deployment ZIP
      run: |
        mkdir -p deployment/ternoa_enclave/gramine/bin/
        cp target/release/sgx_server     deployment/ternoa_enclave/gramine/bin/
        cd deployment
        zip ternoa_enclave_deployment.zip ternoa_enclave/gramine/bin/*
        cd ..
        echo -n ${{ env.MRENCLAVE }} >> MRENCLAVE
    
    - name: Upload ZIP to release
      uses: svenstaro/upload-release-action@v2
      with:
        repo_token: ${{ secrets.GITHUB_TOKEN }}
        file: deployment/ternoa_enclave_deployment.zip
        asset_name: ternoa_enclave_alpha.zip
<<<<<<< HEAD
        tag: ${{env.TAG}}
=======
        tag: ${{ env.TAG }}
>>>>>>> 8012ae12
        overwrite: true
        body: "Ternoa SGX Package for alphanet chain"
    
    - name: Upload MRENCLAVE
      uses: svenstaro/upload-release-action@v2
      with:
        repo_token: ${{ secrets.GITHUB_TOKEN }}
        
        file: MRENCLAVE
        asset_name: MRENCLAVE
<<<<<<< HEAD
        tag: ${{env.TAG}}
=======
        tag: ${{ env.TAG }}
>>>>>>> 8012ae12
        overwrite: true
        body: "Ternoa SGX Server MRENCLAVE for alphanet chain"<|MERGE_RESOLUTION|>--- conflicted
+++ resolved
@@ -70,11 +70,7 @@
         repo_token: ${{ secrets.GITHUB_TOKEN }}
         file: deployment/ternoa_enclave_deployment.zip
         asset_name: ternoa_enclave_alpha.zip
-<<<<<<< HEAD
-        tag: ${{env.TAG}}
-=======
         tag: ${{ env.TAG }}
->>>>>>> 8012ae12
         overwrite: true
         body: "Ternoa SGX Package for alphanet chain"
     
@@ -85,10 +81,6 @@
         
         file: MRENCLAVE
         asset_name: MRENCLAVE
-<<<<<<< HEAD
-        tag: ${{env.TAG}}
-=======
         tag: ${{ env.TAG }}
->>>>>>> 8012ae12
         overwrite: true
         body: "Ternoa SGX Server MRENCLAVE for alphanet chain"